--- conflicted
+++ resolved
@@ -501,7 +501,6 @@
     TableRow(True,  TtfInt16(), 'endCoord'),    #
 ]
 
-<<<<<<< HEAD
 GSUB_GPOS_RECORD = [
     TableRow(True,  TtfTag(),       'tag'),
     TableRow(True,  TtfOffset16(),  'offset'),
@@ -519,14 +518,14 @@
 GSUB_GPOS_FEATURE_VARIATION_RECORD = [
     TableRow(True,  TtfOffset32(),  'conditionSetOffset'),
     TableRow(True,  TtfOffset32(),  'featureTableSubstitutionOffset'),
-=======
+]
+
 # https://docs.microsoft.com/en-us/typography/opentype/spec/svg#svg-document-list
 SVG_DOC_RECORD = [
     TableRow(True,  TtfGlyphId(),           'startGlyphID'),
     TableRow(True,  TtfGlyphId(),           'endGlyphID'),
     TableRow(True,  TtfOptionalOffset32(),  'svgDocOffset'),
     TableRow(True,  TtfUInt32(),            'svgDocLength'),
->>>>>>> 4553c6b1
 ]
 
 # https://docs.microsoft.com/en-us/typography/opentype/spec/post
