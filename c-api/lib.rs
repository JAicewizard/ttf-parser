#![allow(non_camel_case_types)]

use std::convert::TryFrom;
use std::os::raw::{c_void, c_char};

use ttf_parser::GlyphId;

/// @brief An opaque pointer to the font structure.
#[repr(C)]
#[derive(Clone, Copy)]
pub struct ttfp_font {
    _unused: [u8; 0],
}

/// @brief An outline building interface.
#[repr(C)]
pub struct ttfp_outline_builder {
    pub move_to: unsafe extern "C" fn(x: f32, y: f32, data: *mut c_void),
    pub line_to: unsafe extern "C" fn(x: f32, y: f32, data: *mut c_void),
    pub quad_to: unsafe extern "C" fn(x1: f32, y1: f32, x: f32, y: f32, data: *mut c_void),
    pub curve_to: unsafe extern "C" fn(x1: f32, y1: f32, x2: f32, y2: f32, x: f32, y: f32, data: *mut c_void),
    pub close_path: unsafe extern "C" fn(data: *mut c_void),
}

struct Builder(ttfp_outline_builder, *mut c_void);

impl ttf_parser::OutlineBuilder for Builder {
    fn move_to(&mut self, x: f32, y: f32) {
        unsafe { (self.0.move_to)(x, y, self.1) }
    }

    fn line_to(&mut self, x: f32, y: f32) {
        unsafe { (self.0.line_to)(x, y, self.1) }
    }

    fn quad_to(&mut self, x1: f32, y1: f32, x: f32, y: f32) {
        unsafe { (self.0.quad_to)(x1, y1, x, y, self.1) }
    }

    fn curve_to(&mut self, x1: f32, y1: f32, x2: f32, y2: f32, x: f32, y: f32) {
        unsafe { (self.0.curve_to)(x1, y1, x2, y2, x, y, self.1) }
    }

    fn close(&mut self) {
        unsafe { (self.0.close_path)(self.1) }
    }
}

/// @brief A name record.
///
/// https://docs.microsoft.com/en-us/typography/opentype/spec/name#name-records
#[repr(C)]
#[derive(Clone, Copy)]
pub struct ttfp_name_record {
    pub platform_id: u16,
    pub encoding_id: u16,
    pub language_id: u16,
    pub name_id: u16,
    pub name_size: u16,
}

/// @brief A list of glyph classes.
#[repr(C)]
#[derive(Clone, Copy, PartialEq, Debug)]
pub enum ttfp_glyph_class {
    TTFP_GLYPH_CLASS_UNKNOWN   = 0,
    TTFP_GLYPH_CLASS_BASE      = 1,
    TTFP_GLYPH_CLASS_LIGATURE  = 2,
    TTFP_GLYPH_CLASS_MARK      = 3,
    TTFP_GLYPH_CLASS_COMPONENT = 4,
}

fn font_from_ptr(font: *const ttfp_font) -> &'static ttf_parser::Font<'static> {
    unsafe { &*(font as *const ttf_parser::Font) }
}

/// @brief Initializes the library log.
///
/// Use it if you want to see any warnings.
///
/// Will do nothing when library is built without the `logging` feature.
///
/// All warnings will be printed to the `stderr`.
#[cfg(feature = "logging")]
#[no_mangle]
pub extern "C" fn ttfp_init_log() {
    if let Ok(()) = log::set_logger(&logging::LOGGER) {
        log::set_max_level(log::LevelFilter::Warn);
    }
}

#[cfg(not(feature = "logging"))]
#[no_mangle]
pub extern "C" fn ttfp_init_log() {}

/// @brief Returns the number of fonts stored in a TrueType font collection.
///
/// @param data The font data.
/// @param len The size of the font data.
/// @return Number of fonts or -1 when provided data is not a TrueType font collection
///         or when number of fonts is larger than INT_MAX.
#[no_mangle]
pub extern "C" fn ttfp_fonts_in_collection(data: *const c_char, len: usize) -> i32 {
    let data = unsafe { std::slice::from_raw_parts(data as *const _, len) };
    match ttf_parser::fonts_in_collection(data) {
        Some(n) => i32::try_from(n).unwrap_or(-1),
        None => -1,
    }
}

/// @brief Creates a new font parser.
///
/// This is the only heap allocation in the library.
///
/// @param data The font data. Must outlive the #ttfp_font.
/// @param len The size of the font data.
/// @param index The font index in a collection (typically *.ttc). 0 should be used for basic fonts.
/// @return Font handle or NULL on error.
#[no_mangle]
pub extern "C" fn ttfp_create_font(data: *const c_char, len: usize, index: u32) -> *mut ttfp_font {
    // This method invokes a lot of parsing, so let's catch any panics just in case.
    std::panic::catch_unwind(|| {
        let data = unsafe { std::slice::from_raw_parts(data as *const _, len) };
        let font = ttf_parser::Font::from_data(data, index).unwrap();
        Box::into_raw(Box::new(font)) as *mut _
    }).unwrap_or(std::ptr::null_mut())
}

/// @brief Destroys the #ttfp_font.
#[no_mangle]
pub extern "C" fn ttfp_destroy_font(font: *mut ttfp_font) {
    unsafe { Box::from_raw(font) };
}

/// @brief Checks that font has a specified table.
///
/// @return `true` only for tables that were successfully parsed.
#[no_mangle]
pub extern "C" fn ttfp_has_table(font: *const ttfp_font, name: ttf_parser::TableName) -> bool {
    font_from_ptr(font).has_table(name)
}

/// @brief Returns the number of name records in the font.
#[no_mangle]
pub extern "C" fn ttfp_get_name_records_count(font: *const ttfp_font) -> u16 {
    font_from_ptr(font).names().count() as u16
}

/// @brief Returns a name record.
///
/// @param Record's index. The total amount can be obtained via #ttfp_get_name_records_count.
/// @return `false` when `index` is out of range or `platform_id` is invalid.
#[no_mangle]
pub extern "C" fn ttfp_get_name_record(
    font: *const ttfp_font,
    index: u16,
    record: *mut ttfp_name_record,
) -> bool {
    match font_from_ptr(font).names().nth(index as usize) {
        Some(rec) => {
            unsafe {
                (*record).platform_id = match rec.platform_id() {
                    Some(ttf_parser::PlatformId::Unicode) => 0,
                    Some(ttf_parser::PlatformId::Macintosh) => 1,
                    Some(ttf_parser::PlatformId::Iso) => 2,
                    Some(ttf_parser::PlatformId::Windows) => 3,
                    Some(ttf_parser::PlatformId::Custom) => 4,
                    None => return false,
                };

                (*record).encoding_id = rec.encoding_id();
                (*record).language_id = rec.language_id();
                (*record).name_id = rec.name_id();
                (*record).name_size = rec.name().len() as u16;
            }

            true
        }
        None => false,
    }
}

/// @brief Returns a name record's string.
///
/// @param index Record's index.
/// @param name A string buffer that will be filled with the record's name.
///             Remember that a name will use encoding specified in `ttfp_name_record.encoding_id`
///             Because of that, the name will not be null-terminated.
/// @param len The size of a string buffer. Must be equal to `ttfp_name_record.name_size`.
/// @return `false` when `index` is out of range or string buffer is not equal
///         `ttfp_name_record.name_size`.
#[no_mangle]
pub extern "C" fn ttfp_get_name_record_string(
    font: *const ttfp_font,
    index: u16,
    name: *mut c_char,
    len: usize,
) -> bool {
    match font_from_ptr(font).names().nth(index as usize) {
        Some(r) => {
            let r_name = r.name();
            if r_name.len() != len {
                return false;
            }

            // TODO: memcpy?
            let name = unsafe { std::slice::from_raw_parts_mut(name, len) };
            for (i, c) in r_name.iter().enumerate() {
                name[i] = *c as c_char;
            }

            true
        }
        None => false,
    }
}

/// @brief Checks that font is marked as *Regular*.
///
/// @return `false` when OS/2 table is not present.
#[no_mangle]
pub extern "C" fn ttfp_is_regular(font: *const ttfp_font) -> bool {
    font_from_ptr(font).is_regular()
}

/// @brief Checks that font is marked as *Italic*.
///
/// @return `false` when OS/2 table is not present.
#[no_mangle]
pub extern "C" fn ttfp_is_italic(font: *const ttfp_font) -> bool {
    font_from_ptr(font).is_italic()
}

/// @brief Checks that font is marked as *Bold*.
///
/// @return `false` when OS/2 table is not present.
#[no_mangle]
pub extern "C" fn ttfp_is_bold(font: *const ttfp_font) -> bool {
    font_from_ptr(font).is_bold()
}

/// @brief Checks that font is marked as *Oblique*.
///
/// @return `false` when OS/2 table is not present.
#[no_mangle]
pub extern "C" fn ttfp_is_oblique(font: *const ttfp_font) -> bool {
    font_from_ptr(font).is_oblique()
}

/// @brief Checks that font is vertical.
///
/// Simply checks the presence of a `vhea` table.
#[no_mangle]
pub extern "C" fn ttfp_is_vertical(font: *const ttfp_font) -> bool {
    font_from_ptr(font).is_vertical()
}

<<<<<<< HEAD
/// @brief Checks that font is variable.
///
/// Simply checks the presence of a `fvar` table.
#[no_mangle]
pub extern "C" fn ttfp_is_variable(font: *const ttfp_font) -> bool {
    font_from_ptr(font).is_variable()
}

/// @brief Returns font's weight.
///
/// @return Font's weight or `400` when OS/2 table is not present.
#[no_mangle]
pub extern "C" fn ttfp_get_weight(font: *const ttfp_font) -> u16 {
    font_from_ptr(font).weight().to_number()
}

/// @brief Returns font's width.
///
/// @return Font's width in a 1..9 range or `5` when OS/2 table is not present
///         or when value is invalid.
#[no_mangle]
pub extern "C" fn ttfp_get_width(font: *const ttfp_font) -> u16 {
    font_from_ptr(font).width().to_number()
}

/// @brief Returns font's ascender value.
#[no_mangle]
pub extern "C" fn ttfp_get_ascender(font: *const ttfp_font) -> i16 {
    font_from_ptr(font).ascender()
}

/// @brief Returns font's descender value.
#[no_mangle]
pub extern "C" fn ttfp_get_descender(font: *const ttfp_font) -> i16 {
    font_from_ptr(font).descender()
}

/// @brief Returns font's height.
#[no_mangle]
pub extern "C" fn ttfp_get_height(font: *const ttfp_font) -> i16 {
    font_from_ptr(font).height()
}

/// @brief Returns font's line gap.
#[no_mangle]
pub extern "C" fn ttfp_get_line_gap(font: *const ttfp_font) -> i16 {
    font_from_ptr(font).line_gap()
}

/// @brief Returns font's units per EM.
///
/// @return Units in a 16..16384 range or `0` otherwise.
#[no_mangle]
pub extern "C" fn ttfp_get_units_per_em(font: *const ttfp_font) -> u16 {
    font_from_ptr(font).units_per_em().unwrap_or(0)
}

=======
/// @brief Returns font's weight.
///
/// @return Font's weight or `400` when OS/2 table is not present.
#[no_mangle]
pub extern "C" fn ttfp_get_weight(font: *const ttfp_font) -> u16 {
    font_from_ptr(font).weight().to_number()
}

/// @brief Returns font's width.
///
/// @return Font's width in a 1..9 range or `5` when OS/2 table is not present
///         or when value is invalid.
#[no_mangle]
pub extern "C" fn ttfp_get_width(font: *const ttfp_font) -> u16 {
    font_from_ptr(font).width().to_number()
}

/// @brief Returns font's ascender value.
#[no_mangle]
pub extern "C" fn ttfp_get_ascender(font: *const ttfp_font) -> i16 {
    font_from_ptr(font).ascender()
}

/// @brief Returns font's descender value.
#[no_mangle]
pub extern "C" fn ttfp_get_descender(font: *const ttfp_font) -> i16 {
    font_from_ptr(font).descender()
}

/// @brief Returns font's height.
#[no_mangle]
pub extern "C" fn ttfp_get_height(font: *const ttfp_font) -> i16 {
    font_from_ptr(font).height()
}

/// @brief Returns font's line gap.
#[no_mangle]
pub extern "C" fn ttfp_get_line_gap(font: *const ttfp_font) -> i16 {
    font_from_ptr(font).line_gap()
}

/// @brief Returns font's units per EM.
///
/// @return Units in a 16..16384 range or `0` otherwise.
#[no_mangle]
pub extern "C" fn ttfp_get_units_per_em(font: *const ttfp_font) -> u16 {
    font_from_ptr(font).units_per_em().unwrap_or(0)
}

>>>>>>> 819b0dcb
/// @brief Returns font's x height.
///
/// @return x height or 0 when OS/2 table is not present or when its version is < 2.
#[no_mangle]
pub extern "C" fn ttfp_get_x_height(font: *const ttfp_font) -> i16 {
    font_from_ptr(font).x_height().unwrap_or(0)
}

/// @brief Returns font's underline metrics.
#[no_mangle]
pub extern "C" fn ttfp_get_underline_metrics(
    font: *const ttfp_font,
    metrics: *mut ttf_parser::LineMetrics,
) -> bool {
    match font_from_ptr(font).underline_metrics() {
        Some(m) => {
            unsafe { *metrics = m; }
            true
        }
        None => false,
    }
}

/// @brief Returns font's strikeout metrics.
///
/// @return `false` when OS/2 table is not present.
#[no_mangle]
pub extern "C" fn ttfp_get_strikeout_metrics(
    font: *const ttfp_font,
    metrics: *mut ttf_parser::LineMetrics,
) -> bool {
    match font_from_ptr(font).strikeout_metrics() {
        Some(m) => {
            unsafe { *metrics = m; }
            true
        }
        None => false,
    }
}

/// @brief Returns font's subscript metrics.
///
/// @return `false` when OS/2 table is not present.
#[no_mangle]
pub extern "C" fn ttfp_get_subscript_metrics(
    font: *const ttfp_font,
    metrics: *mut ttf_parser::ScriptMetrics,
) -> bool {
    match font_from_ptr(font).subscript_metrics() {
        Some(m) => {
            unsafe { *metrics = m; }
            true
        }
        None => false,
    }
}

/// @brief Returns font's superscript metrics.
///
/// @return `false` when OS/2 table is not present.
#[no_mangle]
pub extern "C" fn ttfp_get_superscript_metrics(
    font: *const ttfp_font,
    metrics: *mut ttf_parser::ScriptMetrics,
) -> bool {
    match font_from_ptr(font).superscript_metrics() {
        Some(m) => {
            unsafe { *metrics = m; }
            true
        }
        None => false,
    }
}

/// @brief Returns a total number of glyphs in the font.
///
/// @return The number of glyphs which is never zero.
#[no_mangle]
pub extern "C" fn ttfp_get_number_of_glyphs(font: *const ttfp_font) -> u16 {
    font_from_ptr(font).number_of_glyphs()
}

/// @brief Resolves a Glyph ID for a code point.
///
/// All subtable formats except Mixed Coverage (8) are supported.
///
/// @param codepoint A valid Unicode codepoint. Otherwise 0 will be returned.
/// @return Returns 0 when glyph is not present or parsing is failed.
#[no_mangle]
pub extern "C" fn ttfp_get_glyph_index(font: *const ttfp_font, codepoint: u32) -> u16 {
    // This method invokes a lot of parsing, so let's catch any panics just in case.
    std::panic::catch_unwind(|| {
        let get = || {
            let c = char::try_from(codepoint).ok()?;
            font_from_ptr(font).glyph_index(c).map(|gid| gid.0)
        };

        get().unwrap_or(0)
    }).unwrap_or(0)
}

/// @brief Resolves a variation of a Glyph ID from two code points.
///
/// @param codepoint A valid Unicode codepoint. Otherwise 0 will be returned.
/// @param variation A valid Unicode codepoint. Otherwise 0 will be returned.
/// @return Returns 0 when glyph is not present or parsing is failed.
#[no_mangle]
pub extern "C" fn ttfp_get_glyph_var_index(
    font: *const ttfp_font,
    codepoint: u32,
    variation: u32,
) -> u16 {
    // This method invokes a lot of parsing, so let's catch any panics just in case.
    std::panic::catch_unwind(|| {
        let get = || {
            let c = char::try_from(codepoint).ok()?;
            let v = char::try_from(variation).ok()?;
            font_from_ptr(font).glyph_variation_index(c, v).map(|gid| gid.0)
        };

        get().unwrap_or(0)
    }).unwrap_or(0)
}

/// @brief Returns glyph's advance.
///
/// Supports both horizontal and vertical fonts.
///
/// @return Glyph's advance or 0 when not set.
#[no_mangle]
pub extern "C" fn ttfp_get_glyph_advance(font: *const ttfp_font, glyph_id: GlyphId) -> u16 {
    font_from_ptr(font).glyph_advance(glyph_id).unwrap_or(0)
}

/// @brief Returns glyph's side bearing.
///
/// Supports both horizontal and vertical fonts.
///
/// @return Glyph's side bearing or 0 when not set.
#[no_mangle]
pub extern "C" fn ttfp_get_glyph_side_bearing(font: *const ttfp_font, glyph_id: GlyphId) -> i16 {
    font_from_ptr(font).glyph_side_bearing(glyph_id).unwrap_or(0)
}

/// @brief Returns a vertical origin of a glyph.
///
/// @return Glyph's vertical origin or 0 when not set.
#[no_mangle]
pub extern "C" fn ttfp_get_glyph_y_origin(font: *const ttfp_font, glyph_id: GlyphId) -> i16 {
    font_from_ptr(font).glyph_y_origin(glyph_id).unwrap_or(0)
}

/// @brief Returns glyph's name.
///
/// Uses the `post` table as a source.
///
/// A glyph name cannot be larger than 255 bytes + 1 byte for '\0'.
///
/// @param name A char buffer longer than 256 bytes.
/// @return `true` on success.
#[no_mangle]
pub extern "C" fn ttfp_get_glyph_name(
    font: *const ttfp_font,
    glyph_id: GlyphId,
    name: *mut c_char,
) -> bool {
    match font_from_ptr(font).glyph_name(glyph_id) {
        Some(n) => {
            // TODO: memcpy?
            let name = unsafe { std::slice::from_raw_parts_mut(name as *mut _, 256) };
            for (i, c) in n.bytes().enumerate() {
                name[i] = c;
            }

            name[n.len()] = 0;

            true
        }
        None => false,
    }
}

/// @brief Returns glyph's class according to Glyph Class Definition Table.
///
/// @return A glyph class or TTFP_GLYPH_CLASS_UNKNOWN otherwise.
#[no_mangle]
pub extern "C" fn ttfp_get_glyph_class(font: *const ttfp_font, glyph_id: GlyphId) -> ttfp_glyph_class {
    match font_from_ptr(font).glyph_class(glyph_id) {
        None => ttfp_glyph_class::TTFP_GLYPH_CLASS_UNKNOWN,
        Some(ttf_parser::GlyphClass::Base) => ttfp_glyph_class::TTFP_GLYPH_CLASS_BASE,
        Some(ttf_parser::GlyphClass::Ligature) => ttfp_glyph_class::TTFP_GLYPH_CLASS_LIGATURE,
        Some(ttf_parser::GlyphClass::Mark) => ttfp_glyph_class::TTFP_GLYPH_CLASS_MARK,
        Some(ttf_parser::GlyphClass::Component) => ttfp_glyph_class::TTFP_GLYPH_CLASS_COMPONENT,
    }
}

/// @brief Returns glyph's mark attachment class according to Mark Attachment Class Definition Table.
///
/// @return All glyphs not assigned to a class fall into Class 0.
#[no_mangle]
pub extern "C" fn ttfp_get_glyph_mark_attachment_class(font: *const ttfp_font, glyph_id: GlyphId) -> u16 {
    font_from_ptr(font).glyph_mark_attachment_class(glyph_id).0
}

/// @brief Checks that glyph is a mark according to Mark Glyph Sets Table.
#[no_mangle]
pub extern "C" fn ttfp_is_mark_glyph(font: *const ttfp_font, glyph_id: GlyphId) -> bool {
    font_from_ptr(font).is_mark_glyph(glyph_id, None)
}

/// @brief Returns a glyphs pair kerning.
///
/// Only a horizontal kerning is supported.
///
/// @param glyph_id1 First glyph ID.
/// @param glyph_id1 Second glyph ID.
/// @return A kerning offset or 0 otherwise.
#[no_mangle]
pub extern "C" fn ttfp_get_glyphs_kerning(
    font: *const ttfp_font,
    glyph_id1: GlyphId,
    glyph_id2: GlyphId,
) -> i16 {
    font_from_ptr(font).glyphs_kerning(glyph_id1, glyph_id2).unwrap_or(0)
}

/// @brief Outlines a glyph using provided outline builder and returns its tight bounding box.
///
/// **Warning**: since `ttfparser` is a pull parser,
/// #ttfp_outline_builder will emit segments even when outline is partially malformed.
/// You must check #ttfp_outline_glyph result for error before using
/// #ttfp_outline_builder's output.
///
/// This method supports `glyf` and `CFF` tables.
#[no_mangle]
pub extern "C" fn ttfp_outline_glyph(
    font: *const ttfp_font,
    builder: ttfp_outline_builder,
    user_data: *mut c_void,
    glyph_id: GlyphId,
    bbox: *mut ttf_parser::Rect,
) -> bool {
    // This method invokes a lot of parsing, so let's catch any panics just in case.
    std::panic::catch_unwind(|| {
        let mut b = Builder(builder, user_data);
        match font_from_ptr(font).outline_glyph(glyph_id, &mut b) {
            Some(bb) => {
                unsafe { *bbox = bb }
                true
            }
            None => false,
        }
    }).unwrap_or(false)
}

/// @brief Returns a tight glyph bounding box.
///
/// Note that this method's performance depends on a table type the current font is using.
/// In case of a `glyf` table, it's basically free, since this table stores
/// bounding box separately. In case of `CFF` we should actually outline
/// a glyph and then calculate its bounding box. So if you need an outline and
/// a bounding box and you have an OpenType font (which uses CFF)
/// then prefer #ttfp_outline_glyph method.
#[no_mangle]
pub extern "C" fn ttfp_get_glyph_bbox(
    font: *const ttfp_font,
    glyph_id: GlyphId,
    bbox: *mut ttf_parser::Rect,
) -> bool {
    // This method invokes a lot of parsing, so let's catch any panics just in case.
    std::panic::catch_unwind(|| {
        match font_from_ptr(font).glyph_bounding_box(glyph_id) {
            Some(bb) => {
                unsafe { *bbox = bb }
                true
            }
            None => false,
        }
    }).unwrap_or(false)
}

#[cfg(feature = "logging")]
mod logging {
    pub static LOGGER: SimpleLogger = SimpleLogger;

    pub struct SimpleLogger;

    impl log::Log for SimpleLogger {
        fn enabled(&self, metadata: &log::Metadata) -> bool {
            metadata.level() <= log::LevelFilter::Warn
        }

        fn log(&self, record: &log::Record) {
            if self.enabled(record.metadata()) {
                let target = if record.target().len() > 0 {
                    record.target()
                } else {
                    record.module_path().unwrap_or_default()
                };

                // ttf-parser will emit only warnings.
                eprintln!("Warning: [{}] {}", target, record.args());
            }
        }

        fn flush(&self) {}
    }
}

#[cfg(test)]
mod tests {
    #[test]
    fn sizes() {
        assert_eq!(std::mem::size_of::<ttf_parser::TableName>(),
                   std::mem::size_of::<i32>());

        assert_eq!(std::mem::size_of::<ttf_parser::Rect>(), 8);

        assert_eq!(std::mem::size_of::<ttf_parser::LineMetrics>(), 4);

        assert_eq!(std::mem::size_of::<ttf_parser::ScriptMetrics>(), 8);
    }
}<|MERGE_RESOLUTION|>--- conflicted
+++ resolved
@@ -255,7 +255,6 @@
     font_from_ptr(font).is_vertical()
 }
 
-<<<<<<< HEAD
 /// @brief Checks that font is variable.
 ///
 /// Simply checks the presence of a `fvar` table.
@@ -313,57 +312,7 @@
     font_from_ptr(font).units_per_em().unwrap_or(0)
 }
 
-=======
-/// @brief Returns font's weight.
-///
-/// @return Font's weight or `400` when OS/2 table is not present.
-#[no_mangle]
-pub extern "C" fn ttfp_get_weight(font: *const ttfp_font) -> u16 {
-    font_from_ptr(font).weight().to_number()
-}
-
-/// @brief Returns font's width.
-///
-/// @return Font's width in a 1..9 range or `5` when OS/2 table is not present
-///         or when value is invalid.
-#[no_mangle]
-pub extern "C" fn ttfp_get_width(font: *const ttfp_font) -> u16 {
-    font_from_ptr(font).width().to_number()
-}
-
-/// @brief Returns font's ascender value.
-#[no_mangle]
-pub extern "C" fn ttfp_get_ascender(font: *const ttfp_font) -> i16 {
-    font_from_ptr(font).ascender()
-}
-
-/// @brief Returns font's descender value.
-#[no_mangle]
-pub extern "C" fn ttfp_get_descender(font: *const ttfp_font) -> i16 {
-    font_from_ptr(font).descender()
-}
-
-/// @brief Returns font's height.
-#[no_mangle]
-pub extern "C" fn ttfp_get_height(font: *const ttfp_font) -> i16 {
-    font_from_ptr(font).height()
-}
-
-/// @brief Returns font's line gap.
-#[no_mangle]
-pub extern "C" fn ttfp_get_line_gap(font: *const ttfp_font) -> i16 {
-    font_from_ptr(font).line_gap()
-}
-
-/// @brief Returns font's units per EM.
-///
-/// @return Units in a 16..16384 range or `0` otherwise.
-#[no_mangle]
-pub extern "C" fn ttfp_get_units_per_em(font: *const ttfp_font) -> u16 {
-    font_from_ptr(font).units_per_em().unwrap_or(0)
-}
-
->>>>>>> 819b0dcb
+
 /// @brief Returns font's x height.
 ///
 /// @return x height or 0 when OS/2 table is not present or when its version is < 2.
