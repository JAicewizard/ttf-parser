--- conflicted
+++ resolved
@@ -31,168 +31,6 @@
 - Technically, should use less than 64KiB of stack in worst case scenario.
 - Most of arithmetic operations are checked.
 
-<<<<<<< HEAD
-### Supported TrueType features
-
-- (`cmap`) Character to glyph index mapping using [glyph_index()] method.
-  <br/>All subtable formats except Mixed Coverage (8) are supported.
-- (`cmap`) Character variation to glyph index mapping using [glyph_variation_index()] method.
-- (`glyf`) Glyph outlining using [outline_glyph()] method.
-- (`hmtx`) Retrieving glyph's horizontal metrics using [glyph_hor_advance()] and [glyph_hor_side_bearing()] methods.
-- (`vmtx`) Retrieving glyph's vertical metrics using [glyph_ver_advance()] and [glyph_ver_side_bearing()] methods.
-- (`kern`) Retrieving glyphs pair kerning using [glyphs_kerning()] method.
-- (`maxp`) Retrieving total number of glyphs using [number_of_glyphs()] method.
-- (`name`) Listing all name records using [names()] method.
-- (`name`) Retrieving font's family name using [family_name()] method.
-- (`name`) Retrieving font's PostScript name using [post_script_name()] method.
-- (`post`) Retrieving font's underline metrics using [underline_metrics()] method.
-- (`post`) Retrieving glyph's name using [glyph_name()] method.
-- (`head`) Retrieving font's units per EM value using [units_per_em()] method.
-- (`hhea`) Retrieving generic font info using: [ascender()], [descender()], [height()]
-  and [line_gap()] methods.
-
-[glyph_index()]: https://docs.rs/ttf-parser/0.4.0/ttf_parser/struct.Font.html#method.glyph_index
-[glyph_variation_index()]: https://docs.rs/ttf-parser/0.4.0/ttf_parser/struct.Font.html#method.glyph_variation_index
-[outline_glyph()]: https://docs.rs/ttf-parser/0.4.0/ttf_parser/struct.Font.html#method.outline_glyph
-[glyph_hor_advance()]: https://docs.rs/ttf-parser/0.4.0/ttf_parser/struct.Font.html#method.glyph_hor_advance
-[glyph_hor_side_bearing()]: https://docs.rs/ttf-parser/0.4.0/ttf_parser/struct.Font.html#method.glyph_hor_side_bearing
-[glyph_ver_advance()]: https://docs.rs/ttf-parser/0.4.0/ttf_parser/struct.Font.html#method.glyph_ver_advance
-[glyph_ver_side_bearing()]: https://docs.rs/ttf-parser/0.4.0/ttf_parser/struct.Font.html#method.glyph_ver_side_bearing
-[glyphs_kerning()]: https://docs.rs/ttf-parser/0.4.0/ttf_parser/struct.Font.html#method.glyphs_kerning
-[number_of_glyphs()]: https://docs.rs/ttf-parser/0.4.0/ttf_parser/struct.Font.html#method.number_of_glyphs
-[names()]: https://docs.rs/ttf-parser/0.4.0/ttf_parser/struct.Font.html#method.names
-[family_name()]: https://docs.rs/ttf-parser/0.4.0/ttf_parser/struct.Font.html#method.family_name
-[post_script_name()]: https://docs.rs/ttf-parser/0.4.0/ttf_parser/struct.Font.html#method.post_script_name
-[underline_metrics()]: https://docs.rs/ttf-parser/0.4.0/ttf_parser/struct.Font.html#method.underline_metrics
-[glyph_name()]: https://docs.rs/ttf-parser/0.4.0/ttf_parser/struct.Font.html#method.glyph_name
-[units_per_em()]: https://docs.rs/ttf-parser/0.4.0/ttf_parser/struct.Font.html#method.units_per_em
-[ascender()]: https://docs.rs/ttf-parser/0.4.0/ttf_parser/struct.Font.html#method.ascender
-[descender()]: https://docs.rs/ttf-parser/0.4.0/ttf_parser/struct.Font.html#method.descender
-[height()]: https://docs.rs/ttf-parser/0.4.0/ttf_parser/struct.Font.html#method.height
-[line_gap()]: https://docs.rs/ttf-parser/0.4.0/ttf_parser/struct.Font.html#method.line_gap
-
-### Supported OpenType features
-
-- (`CFF `) Glyph outlining using [outline_glyph()] method.
-- (`CFF2`) Variable glyph outlining using [outline_variable_glyph()] method.
-- (`gvar`) Variable glyph outlining using [outline_variable_glyph()] method.
-- (`OS/2`) Retrieving font's kind using [is_regular()], [is_italic()],
-  [is_bold()] and [is_oblique()] methods.
-- (`OS/2`) Retrieving font's weight using [weight()] method.
-- (`OS/2`) Retrieving font's width using [width()] method.
-- (`OS/2`) Retrieving font's X height using [x_height()] method.
-- (`OS/2`) Retrieving font's strikeout metrics using [strikeout_metrics()] method.
-- (`OS/2`) Retrieving font's subscript metrics using [subscript_metrics()] method.
-- (`OS/2`) Retrieving font's superscript metrics using [superscript_metrics()] method.
-- (`GDEF`) Retrieving glyph's class using [glyph_class()] method.
-- (`GDEF`) Retrieving glyph's mark attachment class using [glyph_mark_attachment_class()] method.
-- (`GDEF`) Checking that glyph is a mark using [is_mark_glyph()] method.
-- (`avar`) Variation coordinates normalization using [map_variation_coordinates()] method.
-- (`fvar`) Variation axis parsing using [variation_axes()] method.
-- (`VORG`) Retrieving glyph's vertical origin using [glyph_y_origin()] method.
-- (`MVAR`) Retrieving font's metrics variation using [metrics_variation()] method.
-- (`HVAR`) Retrieving glyph's variation offset for horizontal advance using [glyph_hor_advance_variation()] method.
-- (`HVAR`) Retrieving glyph's variation offset for horizontal side bearing using [glyph_hor_side_bearing_variation()] method.
-- (`VVAR`) Retrieving glyph's variation offset for vertical advance using [glyph_ver_advance_variation()] method.
-- (`VVAR`) Retrieving glyph's variation offset for vertical side bearing using [glyph_ver_side_bearing_variation()] method.
-
-[is_regular()]: https://docs.rs/ttf-parser/0.4.0/ttf_parser/struct.Font.html#method.is_regular
-[is_italic()]: https://docs.rs/ttf-parser/0.4.0/ttf_parser/struct.Font.html#method.is_italic
-[is_bold()]: https://docs.rs/ttf-parser/0.4.0/ttf_parser/struct.Font.html#method.is_bold
-[is_oblique()]: https://docs.rs/ttf-parser/0.4.0/ttf_parser/struct.Font.html#method.is_oblique
-[weight()]: https://docs.rs/ttf-parser/0.4.0/ttf_parser/struct.Font.html#method.weight
-[width()]: https://docs.rs/ttf-parser/0.4.0/ttf_parser/struct.Font.html#method.width
-[x_height()]: https://docs.rs/ttf-parser/0.4.0/ttf_parser/struct.Font.html#method.x_height
-[strikeout_metrics()]: https://docs.rs/ttf-parser/0.4.0/ttf_parser/struct.Font.html#method.strikeout_metrics
-[subscript_metrics()]: https://docs.rs/ttf-parser/0.4.0/ttf_parser/struct.Font.html#method.subscript_metrics
-[superscript_metrics()]: https://docs.rs/ttf-parser/0.4.0/ttf_parser/struct.Font.html#method.superscript_metrics
-[glyph_class()]: https://docs.rs/ttf-parser/0.4.0/ttf_parser/struct.Font.html#method.glyph_class
-[glyph_mark_attachment_class()]: https://docs.rs/ttf-parser/0.4.0/ttf_parser/struct.Font.html#method.glyph_mark_attachment_class
-[is_mark_glyph()]: https://docs.rs/ttf-parser/0.4.0/ttf_parser/struct.Font.html#method.is_mark_glyph
-[outline_variable_glyph()]: https://docs.rs/ttf-parser/0.4.0/ttf_parser/struct.Font.html#method.outline_variable_glyph
-[map_variation_coordinates()]: https://docs.rs/ttf-parser/0.4.0/ttf_parser/struct.Font.html#method.map_variation_coordinates
-[variation_axes()]: https://docs.rs/ttf-parser/0.4.0/ttf_parser/struct.Font.html#method.variation_axis
-[glyph_y_origin()]: https://docs.rs/ttf-parser/0.4.0/ttf_parser/struct.Font.html#method.glyph_y_origin
-[metrics_variation()]: https://docs.rs/ttf-parser/0.4.0/ttf_parser/struct.Font.html#method.metrics_variation
-[glyph_hor_advance_variation()]: https://docs.rs/ttf-parser/0.4.0/ttf_parser/struct.Font.html#method.glyph_hor_advance_variation
-[glyph_hor_side_bearing_variation()]: https://docs.rs/ttf-parser/0.4.0/ttf_parser/struct.Font.html#method.glyph_hor_side_bearing_variation
-[glyph_ver_advance_variation()]: https://docs.rs/ttf-parser/0.4.0/ttf_parser/struct.Font.html#method.glyph_ver_advance_variation
-[glyph_ver_side_bearing_variation()]: https://docs.rs/ttf-parser/0.4.0/ttf_parser/struct.Font.html#method.glyph_ver_side_bearing_variation
-
-### Error handling
-
-`ttf-parser` is designed to parse well-formed fonts, so it does not have an `Error` enum.
-It doesn't mean that it will crash or panic on malformed fonts, only that the
-error handling will boil down to `Option::None`. So you will not get a detailed cause of an error.
-By doing so we can simplify an API quite a lot since otherwise, we will have to use
-`Result<Option<T>, Error>`.
-
-Some methods may print warnings, when the `logging` feature is enabled.
-
-### Methods' computational complexity
-
-TrueType fonts designed for fast querying, so most of the methods are very fast.
-The main exception is glyph outlining. Glyphs can be stored using two different methods:
-using [Glyph Data](https://docs.microsoft.com/en-us/typography/opentype/spec/glyf) format
-and [Compact Font Format](http://wwwimages.adobe.com/content/dam/Adobe/en/devnet/font/pdfs/5176.CFF.pdf) (pdf).
-The first one is fairly simple which makes it faster to process.
-The second one is basically a tiny language with a stack-based VM, which makes it way harder to process.
-
-The [benchmark](./benches/outline/) tests how long it takes to outline all glyphs in the font.
-
-```
-stb_truetype_outline_glyf     709504 ns
-ttf_parser_outline_glyf       821843 ns
-freetype_outline_glyf        1190043 ns
-
-ttf_parser_outline_gvar      3483289 ns
-freetype_outline_gvar        3668279 ns
-
-ttf_parser_outline_cff       1211239 ns
-stb_truetype_outline_cff     2887975 ns
-freetype_outline_cff         5647084 ns
-
-ttf_parser_outline_cff2      1928586 ns
-freetype_outline_cff2        6715700 ns
-```
-
-**Note:** FreeType is surprisingly slow, so I'm worried that I've messed something up.
-
-And here are some methods benchmarks:
-
-```
-test outline_glyph_276_from_cff  ... bench:         877 ns/iter (+/- 265)
-test outline_glyph_276_from_cff2 ... bench:         779 ns/iter (+/- 122)
-test from_data_otf_cff2          ... bench:         675 ns/iter (+/- 8)
-test outline_glyph_276_from_glyf ... bench:         623 ns/iter (+/- 77)
-test from_data_otf_cff           ... bench:         562 ns/iter (+/- 7)
-test outline_glyph_8_from_cff2   ... bench:         531 ns/iter (+/- 118)
-test outline_glyph_8_from_cff    ... bench:         322 ns/iter (+/- 7)
-test from_data_ttf               ... bench:         313 ns/iter (+/- 4)
-test outline_glyph_8_from_glyf   ... bench:         285 ns/iter (+/- 10)
-test glyph_name_276              ... bench:         214 ns/iter (+/- 3)
-test family_name                 ... bench:         170 ns/iter (+/- 12)
-test glyph_index_u41             ... bench:          16 ns/iter (+/- 0)
-test glyph_name_8                ... bench:           1 ns/iter (+/- 0)
-test underline_metrics           ... bench:         0.5 ns/iter (+/- 0)
-test units_per_em                ... bench:         0.5 ns/iter (+/- 0)
-test strikeout_metrics           ... bench:         0.5 ns/iter (+/- 0)
-test ascender                    ... bench:         0.2 ns/iter (+/- 0)
-test hor_advance                 ... bench:         0.2 ns/iter (+/- 0)
-test hor_side_bearing            ... bench:         0.2 ns/iter (+/- 0)
-test subscript_metrics           ... bench:         0.2 ns/iter (+/- 0)
-test width                       ... bench:         0.2 ns/iter (+/- 0)
-test x_height                    ... bench:         0.2 ns/iter (+/- 0)
-```
-
-`family_name` is expensive, because it allocates a `String` and the original data
-is stored as UTF-16 BE.
-
-`glyph_name_8` is faster than `glyph_name_276`, because for glyph indexes lower than 258
-we are using predefined names, so no parsing is involved.
-
-=======
->>>>>>> 2aa8f49f
 ### Alternatives
 
 It's very hard to compare different libraries, so we are using table-based comparison.
@@ -254,7 +92,7 @@
 1. Very primitive.
 2. Depends on build flags.
 
-## Performance
+### Performance
 
 TrueType fonts designed for fast querying, so most of the methods are very fast.
 The main exception is glyph outlining. Glyphs can be stored using two different methods:
