--- conflicted
+++ resolved
@@ -134,7 +134,6 @@
 And here are some methods benchmarks:
 
 ```
-<<<<<<< HEAD
 test outline_glyph_276_from_cff  ... bench:         877 ns/iter (+/- 265)
 test outline_glyph_276_from_cff2 ... bench:         779 ns/iter (+/- 122)
 test from_data_otf_cff2          ... bench:         675 ns/iter (+/- 8)
@@ -146,16 +145,6 @@
 test outline_glyph_8_from_glyf   ... bench:         285 ns/iter (+/- 10)
 test glyph_name_276              ... bench:         214 ns/iter (+/- 3)
 test family_name                 ... bench:         170 ns/iter (+/- 12)
-=======
-test outline_glyph_276_from_cff  ... bench:         841 ns/iter (+/- 53)
-test outline_glyph_276_from_glyf ... bench:         674 ns/iter (+/- 15)
-test from_data_otf_cff           ... bench:         403 ns/iter (+/- 3)
-test outline_glyph_8_from_cff    ... bench:         339 ns/iter (+/- 44)
-test outline_glyph_8_from_glyf   ... bench:         295 ns/iter (+/- 16)
-test glyph_name_276              ... bench:         214 ns/iter (+/- 1)
-test from_data_ttf               ... bench:         169 ns/iter (+/- 3)
-test family_name                 ... bench:         155 ns/iter (+/- 5)
->>>>>>> 0d2efb8f
 test glyph_index_u41             ... bench:          16 ns/iter (+/- 0)
 test glyph_name_8                ... bench:           1 ns/iter (+/- 0)
 test underline_metrics           ... bench:         0.5 ns/iter (+/- 0)
