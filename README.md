--- conflicted
+++ resolved
@@ -130,13 +130,8 @@
 test glyph_name_276              ... bench:         220 ns/iter (+/- 2)
 test glyph_index_u41             ... bench:          13 ns/iter (+/- 0)
 test subscript_metrics           ... bench:           2 ns/iter (+/- 0)
-<<<<<<< HEAD
-test glyph_side_bearing          ... bench:           2 ns/iter (+/- 0)
-test glyph_advance               ... bench:           1 ns/iter (+/- 0)
-=======
 test glyph_advance               ... bench:           2 ns/iter (+/- 0)
 test glyph_side_bearing          ... bench:           2 ns/iter (+/- 0)
->>>>>>> f2e7f74a
 test glyph_name_8                ... bench:           1 ns/iter (+/- 0)
 test ascender                    ... bench:           1 ns/iter (+/- 0)
 test underline_metrics           ... bench:           1 ns/iter (+/- 0)
