--- conflicted
+++ resolved
@@ -9,13 +9,8 @@
 - Zero unsafe.
 - Zero required dependencies. Logging is enabled by default.
 - `no_std` compatible.
-<<<<<<< HEAD
-- Fast. Set the *Performance* section.
+- Fast.
 - Stateless. All parsing methods are immutable methods.
-=======
-- Fast.
-- Stateless. No mutable methods.
->>>>>>> 2aa8f49f
 - Simple and maintainable code (no magic numbers).
 
 ## Safety
@@ -36,71 +31,6 @@
 `Result<Option<T>, Error>`.
 
 Some methods may print warnings, when the `logging` feature is enabled.
-<<<<<<< HEAD
-
-## Performance
-
-TrueType fonts designed for fast querying, so most of the methods are very fast.
-The main exception is glyph outlining. Glyphs can be stored using two different methods:
-using [Glyph Data](https://docs.microsoft.com/en-us/typography/opentype/spec/glyf) format
-and [Compact Font Format](http://wwwimages.adobe.com/content/dam/Adobe/en/devnet/font/pdfs/5176.CFF.pdf) (pdf).
-The first one is fairly simple which makes it faster to process.
-The second one is basically a tiny language with a stack-based VM, which makes it way harder to process.
-
-The [benchmark](./benches/outline/) tests how long it takes to outline all glyphs in the font.
-
-```text
-stb_truetype_outline_glyf     709504 ns
-ttf_parser_outline_glyf       821843 ns
-freetype_outline_glyf        1190043 ns
-
-ttf_parser_outline_gvar      3483289 ns
-freetype_outline_gvar        3668279 ns
-
-ttf_parser_outline_cff       1211239 ns
-stb_truetype_outline_cff     2887975 ns
-freetype_outline_cff         5647084 ns
-
-ttf_parser_outline_cff2      1928586 ns
-freetype_outline_cff2        6715700 ns
-```
-
-**Note:** FreeType is surprisingly slow, so I'm worried that I've messed something up.
-
-And here are some methods benchmarks:
-
-```text
-test outline_glyph_276_from_cff  ... bench:         877 ns/iter (+/- 265)
-test outline_glyph_276_from_cff2 ... bench:         779 ns/iter (+/- 122)
-test from_data_otf_cff2          ... bench:         675 ns/iter (+/- 8)
-test outline_glyph_276_from_glyf ... bench:         623 ns/iter (+/- 77)
-test from_data_otf_cff           ... bench:         562 ns/iter (+/- 7)
-test outline_glyph_8_from_cff2   ... bench:         531 ns/iter (+/- 118)
-test outline_glyph_8_from_cff    ... bench:         322 ns/iter (+/- 7)
-test from_data_ttf               ... bench:         313 ns/iter (+/- 4)
-test outline_glyph_8_from_glyf   ... bench:         285 ns/iter (+/- 10)
-test glyph_name_276              ... bench:         214 ns/iter (+/- 3)
-test family_name                 ... bench:         170 ns/iter (+/- 12)
-test glyph_index_u41             ... bench:          16 ns/iter (+/- 0)
-test glyph_name_8                ... bench:           1 ns/iter (+/- 0)
-test underline_metrics           ... bench:         0.5 ns/iter (+/- 0)
-test units_per_em                ... bench:         0.5 ns/iter (+/- 0)
-test strikeout_metrics           ... bench:         0.5 ns/iter (+/- 0)
-test ascender                    ... bench:         0.2 ns/iter (+/- 0)
-test hor_advance                 ... bench:         0.2 ns/iter (+/- 0)
-test hor_side_bearing            ... bench:         0.2 ns/iter (+/- 0)
-test subscript_metrics           ... bench:         0.2 ns/iter (+/- 0)
-test width                       ... bench:         0.2 ns/iter (+/- 0)
-test x_height                    ... bench:         0.2 ns/iter (+/- 0)
-```
-
-`family_name` is expensive, because it allocates a `String` and the original data
-is stored as UTF-16 BE.
-
-`glyph_name_8` is faster than `glyph_name_276`, because for glyph indexes lower than 258
-we are using predefined names, so no parsing is involved.
-=======
->>>>>>> 2aa8f49f
 */
 
 #![doc(html_root_url = "https://docs.rs/ttf-parser/0.4.0")]
