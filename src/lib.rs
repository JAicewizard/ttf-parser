--- conflicted
+++ resolved
@@ -582,11 +582,7 @@
 /// A font face handle.
 #[derive(Clone)]
 pub struct Face<'a> {
-<<<<<<< HEAD
-    font_data: &'a [u8],
-=======
     font_data: &'a [u8], // The input data. Used by Face::table_data.
->>>>>>> 30b427ee
     table_records: LazyArray16<'a, TableRecord>,
     avar: Option<avar::Table<'a>>,
     cbdt: Option<&'a [u8]>,
@@ -822,24 +818,15 @@
         }
     }
 
-<<<<<<< HEAD
-    /// Returns a raw data of a selected table.
-=======
     /// Returns the raw data of a selected table.
     ///
     /// Useful if you want to parse the data manually.
->>>>>>> 30b427ee
     pub fn table_data(&self, tag: Tag) -> Option<&'a [u8]> {
         let (_, table) = self.table_records.binary_search_by(|record| record.table_tag.cmp(&tag))?;
         let offset = usize::num_from(table.offset);
         let length = usize::num_from(table.length);
-<<<<<<< HEAD
-        let range = offset..(offset + length);
-        self.font_data.get(range)
-=======
         let end = offset.checked_add(length)?;
         self.font_data.get(offset..end)
->>>>>>> 30b427ee
     }
 
     /// Returns an iterator over [Name Records].
