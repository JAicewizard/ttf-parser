--- conflicted
+++ resolved
@@ -101,19 +101,15 @@
 #[cfg(feature = "std")]
 mod writer;
 
-<<<<<<< HEAD
-use parser::{Stream, SafeStream, Offset, TryNumConv, i16_bound, f32_bound};
+use parser::{Stream, SafeStream, Offset, NumConv, TryNumConv, i16_bound, f32_bound};
 pub use fvar::{VariationAxes, VariationAxis};
-=======
-use parser::{Stream, SafeStream, Offset, FromData, NumConv};
->>>>>>> 93f4ba5b
 pub use gdef::GlyphClass;
 pub use ggg::*;
 pub use gpos::PositioningTable;
 pub use gsub::SubstitutionTable;
 pub use name::*;
 pub use os2::*;
-pub use parser::{FromData, ArraySize, LazyArray, LazyArray16, LazyArray32, LazyArrayIter};
+pub use parser::{FromData, LazyArray16, LazyArray32, LazyArrayIter16, LazyArrayIter32};
 
 
 /// A type-safe wrapper for glyph ID.
@@ -943,16 +939,12 @@
     /// Returns `None` when `post` table is not present.
     #[inline]
     pub fn underline_metrics(&self) -> Option<LineMetrics> {
-<<<<<<< HEAD
         let mut metrics = self.post?.underline_metrics();
         if self.is_variable() {
             self.apply_metrics_variation_to(Tag::from_bytes(b"undo"), &mut metrics.position);
             self.apply_metrics_variation_to(Tag::from_bytes(b"unds"), &mut metrics.thickness);
         }
         Some(metrics)
-=======
-        self.post.map(|post| post.underline_metrics())
->>>>>>> 93f4ba5b
     }
 
     /// Returns font's strikeout metrics.
@@ -962,16 +954,12 @@
     /// Returns `None` when OS/2 table is not present.
     #[inline]
     pub fn strikeout_metrics(&self) -> Option<LineMetrics> {
-<<<<<<< HEAD
         let mut metrics = self.os_2?.strikeout_metrics();
         if self.is_variable() {
             self.apply_metrics_variation_to(Tag::from_bytes(b"stro"), &mut metrics.position);
             self.apply_metrics_variation_to(Tag::from_bytes(b"strs"), &mut metrics.thickness);
         }
         Some(metrics)
-=======
-        self.os_2.map(|os_2| os_2.strikeout_metrics())
->>>>>>> 93f4ba5b
     }
 
     /// Returns font's subscript metrics.
@@ -981,7 +969,6 @@
     /// Returns `None` when OS/2 table is not present.
     #[inline]
     pub fn subscript_metrics(&self) -> Option<ScriptMetrics> {
-<<<<<<< HEAD
         let mut metrics = self.os_2?.subscript_metrics();
         if self.is_variable() {
             self.apply_metrics_variation_to(Tag::from_bytes(b"sbxs"), &mut metrics.x_size);
@@ -990,9 +977,6 @@
             self.apply_metrics_variation_to(Tag::from_bytes(b"sbyo"), &mut metrics.y_offset);
         }
         Some(metrics)
-=======
-        self.os_2.map(|os_2| os_2.subscript_metrics())
->>>>>>> 93f4ba5b
     }
 
     /// Returns font's superscript metrics.
@@ -1002,7 +986,6 @@
     /// Returns `None` when OS/2 table is not present.
     #[inline]
     pub fn superscript_metrics(&self) -> Option<ScriptMetrics> {
-<<<<<<< HEAD
         let mut metrics = self.os_2?.superscript_metrics();
         if self.is_variable() {
             self.apply_metrics_variation_to(Tag::from_bytes(b"spxs"), &mut metrics.x_size);
@@ -1011,9 +994,6 @@
             self.apply_metrics_variation_to(Tag::from_bytes(b"spyo"), &mut metrics.y_offset);
         }
         Some(metrics)
-=======
-        self.os_2.map(|os_2| os_2.superscript_metrics())
->>>>>>> 93f4ba5b
     }
 
     /// Returns a total number of glyphs in the font.
