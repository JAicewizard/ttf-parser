--- conflicted
+++ resolved
@@ -276,7 +276,6 @@
     }
 }
 
-<<<<<<< HEAD
 #[inline(never)]
 pub fn parse_simple_outline(
     glyph_data: &[u8],
@@ -284,63 +283,6 @@
 ) -> Option<GlyphPoints> {
     let mut s = Stream::new(glyph_data);
     let endpoints = s.read_array::<u16, u16>(number_of_contours.get())?;
-=======
-    #[inline(never)]
-    fn parse_simple_outline(
-        glyph_data: &[u8],
-        number_of_contours: NonZeroU16,
-        builder: &mut Builder,
-    ) -> Option<()> {
-        let mut s = Stream::new(glyph_data);
-        let endpoints = s.read_array::<u16, u16>(number_of_contours.get())?;
-
-        let points_total = {
-            let last_point = endpoints.last()?;
-            // Prevent overflow.
-            last_point.checked_add(1)?
-        };
-
-        // Skip instructions byte code.
-        let instructions_len: u16 = s.read()?;
-        s.advance(instructions_len);
-
-        let flags_offset = s.offset();
-        let x_coords_len = Self::resolve_x_coords_len(&mut s, points_total)?;
-        let x_coords_offset = s.offset();
-        let y_coords_offset = x_coords_offset + usize::from(x_coords_len);
-
-        let mut points = GlyphPoints {
-            flags: Stream::new(glyph_data.get(flags_offset..x_coords_offset)?),
-            x_coords: Stream::new(glyph_data.get(x_coords_offset..y_coords_offset)?),
-            y_coords: Stream::new(glyph_data.get(y_coords_offset..glyph_data.len())?),
-            points_left: points_total,
-            flag_repeats: 0,
-            last_flags: SimpleGlyphFlags(0),
-            x: 0,
-            y: 0,
-        };
-
-        let mut total = 0u16;
-        let mut last = 0u16;
-        for n in endpoints {
-            if n < last {
-                // Endpoints must be in increasing order.
-                break;
-            }
-            last = n;
-
-            // Check for overflow.
-            if n == core::u16::MAX {
-                break;
-            }
-
-            let n = n + 1 - total;
-
-            // Contour must have at least 2 points.
-            if n >= 2 {
-                Self::points_to_contour(points.by_ref().take(usize::from(n)), builder);
-            }
->>>>>>> 29a8f43a
 
     let points_total = endpoints.last()?.checked_add(1)?;
 
@@ -348,40 +290,10 @@
     let instructions_len: u16 = s.read()?;
     s.advance(instructions_len);
 
-<<<<<<< HEAD
     let flags_offset = s.offset();
     let x_coords_len = resolve_x_coords_len(&mut s, points_total)?;
     let x_coords_offset = s.offset();
     let y_coords_offset = x_coords_offset + x_coords_len as usize;
-=======
-    /// Resolves the X coordinates length.
-    ///
-    /// The length depends on *Simple Glyph Flags*, so we have to process them all to find it.
-    fn resolve_x_coords_len(
-        s: &mut Stream,
-        points_total: u16,
-    ) -> Option<u16> {
-        let mut flags_left = points_total;
-        let mut x_coords_len = 0u16;
-        while flags_left > 0 {
-            let flags: SimpleGlyphFlags = s.read()?;
-
-            // The number of times a glyph point repeats.
-            let repeats = if flags.repeat_flag() {
-                let repeats: u8 = s.read()?;
-                u16::from(repeats) + 1
-            } else {
-                1
-            };
-
-            if flags.x_short() {
-                // Coordinate is 1 byte long.
-                x_coords_len = x_coords_len.checked_add(repeats)?;
-            } else if !flags.x_is_same_or_positive_short() {
-                // Coordinate is 2 bytes long.
-                x_coords_len = x_coords_len.checked_add(repeats * 2)?;
-            }
->>>>>>> 29a8f43a
 
     let mut endpoints = endpoints.into_iter();
     let contour_points_left = endpoints.next()?;
@@ -390,7 +302,6 @@
         return Some(GlyphPoints::default());
     }
 
-<<<<<<< HEAD
     Some(GlyphPoints {
         endpoints: endpoints.into_iter(),
         flags: Stream::new(glyph_data.get(flags_offset..x_coords_offset)?),
@@ -406,55 +317,6 @@
         y: 0,
     })
 }
-=======
-    /// Useful links:
-    ///
-    /// - https://developer.apple.com/fonts/TrueType-Reference-Manual/RM01/Chap1.html
-    /// - https://stackoverflow.com/a/20772557
-    fn points_to_contour(
-        points: core::iter::Take<&mut GlyphPoints>,
-        builder: &mut Builder,
-    ) {
-        let mut first_oncurve: Option<Point> = None;
-        let mut first_offcurve: Option<Point> = None;
-        let mut last_offcurve: Option<Point> = None;
-        for point in points {
-            let p = Point { x: f32::from(point.x), y: f32::from(point.y) };
-            if first_oncurve.is_none() {
-                if point.on_curve_point {
-                    first_oncurve = Some(p);
-                    builder.move_to(p.x, p.y);
-                } else {
-                    if let Some(offcurve) = first_offcurve {
-                        let mid = offcurve.lerp(p, 0.5);
-                        first_oncurve = Some(mid);
-                        last_offcurve = Some(p);
-                        builder.move_to(mid.x, mid.y);
-                    } else {
-                        first_offcurve = Some(p);
-                    }
-                }
-            } else {
-                match (last_offcurve, point.on_curve_point) {
-                    (Some(offcurve), true) => {
-                        last_offcurve = None;
-                        builder.quad_to(offcurve.x, offcurve.y, p.x, p.y);
-                    }
-                    (Some(offcurve), false) => {
-                        last_offcurve = Some(p);
-                        let mid = offcurve.lerp(p, 0.5);
-                        builder.quad_to(offcurve.x, offcurve.y, mid.x, mid.y);
-                    }
-                    (None, true) => {
-                        builder.line_to(p.x, p.y);
-                    }
-                    (None, false) => {
-                        last_offcurve = Some(p);
-                    }
-                }
-            }
-        }
->>>>>>> 29a8f43a
 
 /// Resolves the X coordinates length.
 ///
@@ -491,59 +353,6 @@
         } else {
             return None;
         }
-<<<<<<< HEAD
-=======
-
-        let mut s = Stream::new(glyph_data);
-        let flags: CompositeGlyphFlags = s.read()?;
-        let glyph_id: GlyphId = s.read()?;
-
-        let mut ts = Transform::default();
-
-        if flags.args_are_xy_values() {
-            if flags.arg_1_and_2_are_words() {
-                ts.e = f32::from(s.read::<i16>()?);
-                ts.f = f32::from(s.read::<i16>()?);
-            } else {
-                ts.e = f32::from(s.read::<i8>()?);
-                ts.f = f32::from(s.read::<i8>()?);
-            }
-        }
-
-        if flags.we_have_a_two_by_two() {
-            ts.a = s.read::<F2DOT14>()?.0;
-            ts.b = s.read::<F2DOT14>()?.0;
-            ts.c = s.read::<F2DOT14>()?.0;
-            ts.d = s.read::<F2DOT14>()?.0;
-        } else if flags.we_have_an_x_and_y_scale() {
-            ts.a = s.read::<F2DOT14>()?.0;
-            ts.d = s.read::<F2DOT14>()?.0;
-        } else if flags.we_have_a_scale() {
-            // 'If the bit WE_HAVE_A_SCALE is set, the scale value is read in 2.14 format.
-            // The value can be between -2 to almost +2.'
-            ts.a = f32_bound(-2.0, s.read::<F2DOT14>()?.0, 2.0);
-            ts.d = ts.a;
-        }
-
-        if let Some(glyph_data) = self.glyph_data(glyph_id) {
-            let transform = Transform::combine(builder.transform, ts);
-            let mut b = Builder {
-                builder: builder.builder,
-                transform,
-                is_default_ts: transform.is_default(),
-            };
-
-            self.outline_impl(glyph_data, depth + 1, &mut b)?;
-        }
-
-        if flags.more_components() {
-            if depth < MAX_COMPONENTS {
-                self.parse_composite_outline(s.tail()?, depth + 1, builder)?;
-            }
-        }
-
-        Some(())
->>>>>>> 29a8f43a
     }
 
     Some(x_coords_len)
