// Useful links:
// http://wwwimages.adobe.com/content/dam/Adobe/en/devnet/font/pdfs/5176.CFF.pdf
// http://wwwimages.adobe.com/content/dam/Adobe/en/devnet/font/pdfs/5177.Type2.pdf
// https://github.com/opentypejs/opentype.js/blob/master/src/tables/cff.js

use core::convert::TryFrom;
use core::ops::Range;

use crate::parser::{Stream, U24, FromData};
<<<<<<< HEAD
use crate::{Font, GlyphId, OutlineBuilder, Rect, BBox};
=======
use crate::{GlyphId, OutlineBuilder, Rect};
>>>>>>> f792e3d8

// Limits according to the Adobe Technical Note #5176, chapter 4 DICT Data.
const MAX_OPERANDS_LEN: usize = 48;

// Limits according to the Adobe Technical Note #5177 Appendix B.
const STACK_LIMIT: u8 = 10;
const MAX_ARGUMENTS_STACK_LEN: usize = 48;

const END_OF_FLOAT_FLAG: u8 = 0xf;

const TWO_BYTE_OPERATOR_MARK: u8 = 12;

/// Enumerates some operators defined in the Adobe Technical Note #5177.
mod operator {
    pub const HORIZONTAL_STEM: u8           = 1;
    pub const VERTICAL_STEM: u8             = 3;
    pub const VERTICAL_MOVE_TO: u8          = 4;
    pub const LINE_TO: u8                   = 5;
    pub const HORIZONTAL_LINE_TO: u8        = 6;
    pub const VERTICAL_LINE_TO: u8          = 7;
    pub const CURVE_TO: u8                  = 8;
    pub const CALL_LOCAL_SUBROUTINE: u8     = 10;
    pub const RETURN: u8                    = 11;
    pub const ENDCHAR: u8                   = 14;
    pub const HORIZONTAL_STEM_HINT_MASK: u8 = 18;
    pub const HINT_MASK: u8                 = 19;
    pub const COUNTER_MASK: u8              = 20;
    pub const MOVE_TO: u8                   = 21;
    pub const HORIZONTAL_MOVE_TO: u8        = 22;
    pub const VERTICAL_STEM_HINT_MASK: u8   = 23;
    pub const CURVE_LINE: u8                = 24;
    pub const LINE_CURVE: u8                = 25;
    pub const VV_CURVE_TO: u8               = 26;
    pub const HH_CURVE_TO: u8               = 27;
    pub const SHORT_INT: u8                 = 28;
    pub const CALL_GLOBAL_SUBROUTINE: u8    = 29;
    pub const VH_CURVE_TO: u8               = 30;
    pub const HV_CURVE_TO: u8               = 31;
    pub const HFLEX: u8                     = 34;
    pub const FLEX: u8                      = 35;
    pub const HFLEX1: u8                    = 36;
    pub const FLEX1: u8                     = 37;
    pub const FIXED_16_16: u8               = 255;
}

/// Enumerates some operators defined in the Adobe Technical Note #5176,
/// Table 9 Top DICT Operator Entries
mod top_dict_operator {
    pub const CHAR_STRINGS_OFFSET: u16          = 17;
    pub const PRIVATE_DICT_SIZE_AND_OFFSET: u16 = 18;
}

/// Enumerates some operators defined in the Adobe Technical Note #5176,
/// Table 23 Private DICT Operators
mod private_dict_operator {
    pub const LOCAL_SUBROUTINES_OFFSET: u16 = 19;
}


/// A list of errors that can occur during a CFF table parsing.
#[derive(Clone, Copy, Debug)]
pub enum CFFError {
    ReadOutOfBounds,
    ZeroBBox,
    InvalidOperator,
    UnsupportedOperator,
    MissingEndChar,
    DataAfterEndChar,
    NestingLimitReached,
    ArgumentsStackLimitReached,
    InvalidArgumentsStackLength,
    BboxOverflow,
    MissingMoveTo,
    InvalidSubroutineIndex,
    InvalidItemVariationDataIndex,
}

#[cfg(feature = "logging")]
impl core::fmt::Display for CFFError {
    fn fmt(&self, f: &mut core::fmt::Formatter) -> core::fmt::Result {
        match *self {
            CFFError::ReadOutOfBounds => {
                write!(f, "read out of bounds")
            }
            CFFError::ZeroBBox => {
                write!(f, "zero bbox")
            }
            CFFError::InvalidOperator => {
                write!(f, "an invalid operator occurred")
            }
            CFFError::UnsupportedOperator => {
                write!(f, "an unsupported operator occurred")
            }
            CFFError::MissingEndChar => {
                write!(f, "the 'endchar' operator is missing")
            }
            CFFError::DataAfterEndChar => {
                write!(f, "unused data left after 'endchar' operator")
            }
            CFFError::NestingLimitReached => {
                write!(f, "subroutines nesting limit reached")
            }
            CFFError::ArgumentsStackLimitReached => {
                write!(f, "arguments stack limit reached")
            }
            CFFError::InvalidArgumentsStackLength => {
                write!(f, "an invalid amount of items are in an arguments stack")
            }
            CFFError::BboxOverflow => {
                write!(f, "outline's bounding box is too large")
            }
            CFFError::MissingMoveTo => {
                write!(f, "missing moveto operator")
            }
            CFFError::InvalidSubroutineIndex => {
                write!(f, "an invalid subroutine index")
            }
            CFFError::InvalidItemVariationDataIndex => {
                write!(f, "no ItemVariationData with required index")
            }
        }
    }
}


#[derive(Clone, Copy, Default, Debug)]
pub struct Metadata<'a> {
    global_subrs: DataIndex<'a>,
    local_subrs: DataIndex<'a>,
    char_strings: DataIndex<'a>,
}

pub(crate) fn parse_metadata(data: &[u8]) -> Option<Metadata> {
    let mut s = Stream::new(data);

    // Parse Header.
    let major: u8 = s.read()?;
    s.skip::<u8>(); // minor
    let header_size: u8 = s.read()?;
    s.skip::<u8>(); // Absolute offset

    if major != 1 {
        return None;
    }

    // Jump to Name INDEX. It's not necessarily right after the header.
    if header_size > s.offset() as u8 {
        s.advance(u32::from(header_size) - s.offset() as u32);
    }

    // Skip Name INDEX.
    skip_index(&mut s)?;

    let (char_strings_offset, private_dict_range) = parse_top_dict(&mut s)?;

    // Must be set, otherwise there are nothing to parse.
    if char_strings_offset == 0 {
        return None;
    }

    let subroutines_offset = if let Some(range) = private_dict_range.clone() {
        parse_private_dict(data.get(range)?)
    } else {
        None
    };

    // Skip String INDEX.
    skip_index(&mut s)?;

    // Parse Global Subroutines INDEX.
    let mut metadata = Metadata::default();
    metadata.global_subrs = parse_index(&mut s)?;

    match (private_dict_range, subroutines_offset) {
        (Some(private_dict_range), Some(subroutines_offset)) => {
            // 'The local subroutines offset is relative to the beginning
            // of the Private DICT data.'
            if let Some(start) = private_dict_range.start.checked_add(subroutines_offset) {
                let data = data.get(start..data.len())?;
                let mut s = Stream::new(data);
                metadata.local_subrs = parse_index(&mut s)?;
            }
        }
        _ => {}
    }

    // TODO: check that index is not default
    metadata.char_strings = {
        let mut s = Stream::new_at(data, char_strings_offset);
        parse_index(&mut s)?
    };

    Some(metadata)
}


pub fn outline(
    metadata: &Metadata,
    glyph_id: GlyphId,
    builder: &mut dyn OutlineBuilder,
) -> Option<Rect> {
    let data = metadata.char_strings.get(glyph_id.0)?;
    match parse_char_string(data, metadata, builder) {
        Ok(bbox) => Some(bbox),
        Err(CFFError::ZeroBBox) => None,
        #[allow(unused_variables)]
        Err(e) => {
            warn!("Glyph {} parsing failed cause {}.", glyph_id.0, e);
            None
        }
    }
}

fn parse_top_dict(s: &mut Stream) -> Option<(usize, Option<Range<usize>>)> {
    let mut char_strings_offset = 0;
    let mut private_dict_range = None;

    let index = parse_index(s)?;

    // The Top DICT INDEX should have only one dictionary.
    let data = index.get(0)?;

    let mut dict_parser = DictionaryParser::new(data);
    while let Some(operator) = dict_parser.parse_next() {
        match operator.get() {
            top_dict_operator::CHAR_STRINGS_OFFSET => {
                dict_parser.parse_operands()?;
                let operands = dict_parser.operands();

                if operands.len() == 1 {
                    char_strings_offset = usize::try_from(operands[0]).ok()?;
                }
            }
            top_dict_operator::PRIVATE_DICT_SIZE_AND_OFFSET => {
                dict_parser.parse_operands()?;
                let operands = dict_parser.operands();

                if operands.len() == 2 {
                    let len = usize::try_from(operands[0]).ok()?;
                    let start = usize::try_from(operands[1]).ok()?;
                    let end = start.checked_add(len)?;
                    private_dict_range = Some(start..end);
                }
            }
            _ => {}
        }

        if char_strings_offset != 0 && private_dict_range.is_some() {
            break;
        }
    }

    Some((char_strings_offset, private_dict_range))
}

fn parse_private_dict(data: &[u8]) -> Option<usize> {
    let mut subroutines_offset = None;
    let mut dict_parser = DictionaryParser::new(data);
    while let Some(operator) = dict_parser.parse_next() {
        if operator.get() == private_dict_operator::LOCAL_SUBROUTINES_OFFSET {
            dict_parser.parse_operands()?;
            let operands = dict_parser.operands();

            if operands.len() == 1 {
                subroutines_offset = usize::try_from(operands[0]).ok();
            }

            break;
        }
    }

    subroutines_offset
}

struct CharStringParserContext<'a> {
    metadata: &'a Metadata<'a>,
    is_first_move_to: bool,
    has_move_to: bool,
    width_parsed: bool,
    stems_len: u32,
    has_endchar: bool,
}

fn parse_char_string(
    data: &[u8],
    metadata: &Metadata,
    builder: &mut dyn OutlineBuilder,
) -> Result<Rect, CFFError> {
    let mut ctx = CharStringParserContext {
        metadata,
        is_first_move_to: true,
        has_move_to: false,
        width_parsed: false,
        stems_len: 0,
        has_endchar: false,
    };

    let mut inner_builder = Builder {
        builder,
        bbox: BBox::new(),
    };

    let mut stack = ArgumentsStack {
        data: &mut [0.0; MAX_ARGUMENTS_STACK_LEN],
        len: 0,
        max_len: MAX_ARGUMENTS_STACK_LEN,
    };
    let _ = _parse_char_string(&mut ctx, data, 0.0, 0.0, &mut stack, 0, &mut inner_builder)?;

    if !ctx.has_endchar {
        return Err(CFFError::MissingEndChar);
    }

    let bbox = inner_builder.bbox;

    // Check that bbox was changed.
    if bbox.is_default() {
        return Err(CFFError::ZeroBBox);
    }

    bbox.to_rect().ok_or(CFFError::BboxOverflow)
}


pub(crate) struct Builder<'a> {
    pub builder: &'a mut dyn OutlineBuilder,
    pub bbox: BBox,
}

impl<'a> Builder<'a> {
    #[inline]
    pub fn move_to(&mut self, x: f32, y: f32) {
        self.bbox.extend_by(x, y);
        self.builder.move_to(x, y);
    }

    #[inline]
    pub fn line_to(&mut self, x: f32, y: f32) {
        self.bbox.extend_by(x, y);
        self.builder.line_to(x, y);
    }

    #[inline]
    pub fn curve_to(&mut self, x1: f32, y1: f32, x2: f32, y2: f32, x: f32, y: f32) {
        self.bbox.extend_by(x1, y1);
        self.bbox.extend_by(x2, y2);
        self.bbox.extend_by(x, y);
        self.builder.curve_to(x1, y1, x2, y2, x, y);
    }

    #[inline]
    pub fn close(&mut self) {
        self.builder.close();
    }
}

fn _parse_char_string(
    ctx: &mut CharStringParserContext,
    char_string: &[u8],
    mut x: f32,
    mut y: f32,
    stack: &mut ArgumentsStack,
    depth: u8,
    builder: &mut Builder,
) -> Result<(f32, f32), CFFError> {
    let mut s = Stream::new(char_string);
    while !s.at_end() {
        let op: u8 = s.read().ok_or(CFFError::ReadOutOfBounds)?;
        match op {
            0 | 2 | 9 | 13 | 15 | 16 | 17 => {
                // Reserved.
                return Err(CFFError::InvalidOperator);
            }
            operator::HORIZONTAL_STEM |
            operator::VERTICAL_STEM |
            operator::HORIZONTAL_STEM_HINT_MASK |
            operator::VERTICAL_STEM_HINT_MASK => {
                // y dy {dya dyb}* hstem
                // x dx {dxa dxb}* vstem
                // y dy {dya dyb}* hstemhm
                // x dx {dxa dxb}* vstemhm

                // If the stack length is uneven, than the first value is a `width`.
                let len = if stack.len().is_odd() && !ctx.width_parsed {
                    ctx.width_parsed = true;
                    stack.len() - 1
                } else {
                    stack.len()
                };

                ctx.stems_len += len as u32 >> 1;

                // We are ignoring the hint operators.
                stack.clear();
            }
            operator::VERTICAL_MOVE_TO => {
                // dy1

                let mut i = 0;
                if stack.len() == 2 && !ctx.width_parsed {
                    i += 1;
                    ctx.width_parsed = true;
                } else if stack.len() != 1 {
                    return Err(CFFError::InvalidArgumentsStackLength);
                }

                if ctx.is_first_move_to {
                    ctx.is_first_move_to = false;
                } else {
                    builder.close();
                }

                ctx.has_move_to = true;

                y += stack.at(i);
                builder.move_to(x, y);

                stack.clear();
            }
            operator::LINE_TO => {
                // {dxa dya}+

                if !ctx.has_move_to {
                    return Err(CFFError::MissingMoveTo);
                }

                if stack.len().is_odd() {
                    return Err(CFFError::InvalidArgumentsStackLength);
                }

                let mut i = 0;
                while i < stack.len() {
                    x += stack.at(i + 0);
                    y += stack.at(i + 1);
                    builder.line_to(x, y);
                    i += 2;
                }

                stack.clear();
            }
            operator::HORIZONTAL_LINE_TO => {
                // dx1 {dya dxb}*
                //     {dxa dyb}+

                if !ctx.has_move_to {
                    return Err(CFFError::MissingMoveTo);
                }

                if stack.is_empty() {
                    return Err(CFFError::InvalidArgumentsStackLength);
                }

                let mut i = 0;
                while i < stack.len() {
                    x += stack.at(i);
                    i += 1;
                    builder.line_to(x, y);

                    if i == stack.len() {
                        break;
                    }

                    y += stack.at(i);
                    i += 1;
                    builder.line_to(x, y);
                }

                stack.clear();
            }
            operator::VERTICAL_LINE_TO => {
                // dy1 {dxa dyb}*
                //     {dya dxb}+

                if !ctx.has_move_to {
                    return Err(CFFError::MissingMoveTo);
                }

                if stack.is_empty() {
                    return Err(CFFError::InvalidArgumentsStackLength);
                }

                let mut i = 0;
                while i < stack.len() {
                    y += stack.at(i);
                    i += 1;
                    builder.line_to(x, y);

                    if i == stack.len() {
                        break;
                    }

                    x += stack.at(i);
                    i += 1;
                    builder.line_to(x, y);
                }

                stack.clear();
            }
            operator::CURVE_TO => {
                // {dxa dya dxb dyb dxc dyc}+

                if !ctx.has_move_to {
                    return Err(CFFError::MissingMoveTo);
                }

                if stack.len() % 6 != 0 {
                    return Err(CFFError::InvalidArgumentsStackLength);
                }

                let mut i = 0;
                while i < stack.len() {
                    let x1 = x + stack.at(i + 0);
                    let y1 = y + stack.at(i + 1);
                    let x2 = x1 + stack.at(i + 2);
                    let y2 = y1 + stack.at(i + 3);
                    x = x2 + stack.at(i + 4);
                    y = y2 + stack.at(i + 5);

                    builder.curve_to(x1, y1, x2, y2, x, y);
                    i += 6;
                }

                stack.clear();
            }
            operator::CALL_LOCAL_SUBROUTINE => {
                if stack.is_empty() {
                    return Err(CFFError::InvalidArgumentsStackLength);
                }

                if depth == STACK_LIMIT {
                    return Err(CFFError::NestingLimitReached);
                }

                let subroutine_bias = calc_subroutine_bias(ctx.metadata.local_subrs.len());
                let index = stack.pop() as i32 + i32::from(subroutine_bias);
                let index = u16::try_from(index).map_err(|_| CFFError::InvalidSubroutineIndex)?;
                let char_string = ctx.metadata.local_subrs.get(index)
                    .ok_or(CFFError::InvalidSubroutineIndex)?;
                let pos = _parse_char_string(ctx, char_string, x, y, stack, depth + 1, builder)?;
                x = pos.0;
                y = pos.1;

                if ctx.has_endchar {
                    if !s.at_end() {
                        return Err(CFFError::DataAfterEndChar);
                    }

                    break;
                }
            }
            operator::RETURN => {
                break;
            }
            TWO_BYTE_OPERATOR_MARK => {
                // flex
                let op2: u8 = s.read().ok_or(CFFError::ReadOutOfBounds)?;
                match op2 {
                    operator::HFLEX => {
                        // dx1 dx2 dy2 dx3 dx4 dx5 dx6

                        if !ctx.has_move_to {
                            return Err(CFFError::MissingMoveTo);
                        }

                        if stack.len() != 7 {
                            return Err(CFFError::InvalidArgumentsStackLength);
                        }

                        let dx1 = x + stack.at(0);
                        let dy1 = y;
                        let dx2 = dx1 + stack.at(1);
                        let dy2 = dy1 + stack.at(2);
                        let dx3 = dx2 + stack.at(3);
                        let dy3 = dy2;
                        let dx4 = dx3 + stack.at(4);
                        let dy4 = dy2;
                        let dx5 = dx4 + stack.at(5);
                        let dy5 = y;
                        x = dx5 + stack.at(6);
                        builder.curve_to(dx1, dy1, dx2, dy2, dx3, dy3);
                        builder.curve_to(dx4, dy4, dx5, dy5, x, y);

                        stack.clear();
                    }
                    operator::FLEX => {
                        // dx1 dy1 dx2 dy2 dx3 dy3 dx4 dy4 dx5 dy5 dx6 dy6 fd

                        if !ctx.has_move_to {
                            return Err(CFFError::MissingMoveTo);
                        }

                        if stack.len() != 13 {
                            return Err(CFFError::InvalidArgumentsStackLength);
                        }

                        let dx1 = x + stack.at(0);
                        let dy1 = y + stack.at(1);
                        let dx2 = dx1 + stack.at(2);
                        let dy2 = dy1 + stack.at(3);
                        let dx3 = dx2 + stack.at(4);
                        let dy3 = dy2 + stack.at(5);
                        let dx4 = dx3 + stack.at(6);
                        let dy4 = dy3 + stack.at(7);
                        let dx5 = dx4 + stack.at(8);
                        let dy5 = dy4 + stack.at(9);
                        x = dx5 + stack.at(10);
                        y = dy5 + stack.at(11);
                        builder.curve_to(dx1, dy1, dx2, dy2, dx3, dy3);
                        builder.curve_to(dx4, dy4, dx5, dy5, x, y);

                        stack.clear();
                    }
                    operator::HFLEX1 => {
                        // dx1 dy1 dx2 dy2 dx3 dx4 dx5 dy5 dx6

                        if !ctx.has_move_to {
                            return Err(CFFError::MissingMoveTo);
                        }

                        if stack.len() != 9 {
                            return Err(CFFError::InvalidArgumentsStackLength);
                        }

                        let dx1 = x + stack.at(0);
                        let dy1 = y + stack.at(1);
                        let dx2 = dx1 + stack.at(2);
                        let dy2 = dy1 + stack.at(3);
                        let dx3 = dx2 + stack.at(4);
                        let dy3 = dy2;
                        let dx4 = dx3 + stack.at(5);
                        let dy4 = dy2;
                        let dx5 = dx4 + stack.at(6);
                        let dy5 = dy4 + stack.at(7);
                        x = dx5 + stack.at(8);
                        builder.curve_to(dx1, dy1, dx2, dy2, dx3, dy3);
                        builder.curve_to(dx4, dy4, dx5, dy5, x, y);

                        stack.clear();
                    }
                    operator::FLEX1 => {
                        // dx1 dy1 dx2 dy2 dx3 dy3 dx4 dy4 dx5 dy5 d6

                        if !ctx.has_move_to {
                            return Err(CFFError::MissingMoveTo);
                        }

                        if stack.len() != 11 {
                            return Err(CFFError::InvalidArgumentsStackLength);
                        }

                        let dx1 = x + stack.at(0);
                        let dy1 = y + stack.at(1);
                        let dx2 = dx1 + stack.at(2);
                        let dy2 = dy1 + stack.at(3);
                        let dx3 = dx2 + stack.at(4);
                        let dy3 = dy2 + stack.at(5);
                        let dx4 = dx3 + stack.at(6);
                        let dy4 = dy3 + stack.at(7);
                        let dx5 = dx4 + stack.at(8);
                        let dy5 = dy4 + stack.at(9);

                        if f32_abs(dx5 - x) > f32_abs(dy5 - y) {
                            x = dx5 + stack.at(10);
                        } else {
                            y = dy5 + stack.at(10);
                        }

                        builder.curve_to(dx1, dy1, dx2, dy2, dx3, dy3);
                        builder.curve_to(dx4, dy4, dx5, dy5, x, y);

                        stack.clear();
                    }
                    _ => {
                        return Err(CFFError::UnsupportedOperator);
                    }
                }
            }
            operator::ENDCHAR => {
                if !stack.is_empty() && !ctx.width_parsed {
                    stack.clear();
                    ctx.width_parsed = true;
                }

                if !ctx.is_first_move_to {
                    ctx.is_first_move_to = true;
                    builder.close();
                }

                if !s.at_end() {
                    return Err(CFFError::DataAfterEndChar);
                }

                ctx.has_endchar = true;

                break;
            }
            operator::HINT_MASK | operator::COUNTER_MASK => {
                let mut len = stack.len();

                // We are ignoring the hint operators.
                stack.clear();

                // If the stack length is uneven, than the first value is a `width`.
                if len.is_odd() && !ctx.width_parsed {
                    len -= 1;
                    ctx.width_parsed = true;
                }

                ctx.stems_len += len as u32 >> 1;

                s.advance((ctx.stems_len + 7) >> 3);
            }
            operator::MOVE_TO => {
                // dx1 dy1

                let mut i = 0;
                if stack.len() == 3 && !ctx.width_parsed {
                    i += 1;
                    ctx.width_parsed = true;
                } else if stack.len() != 2 {
                    return Err(CFFError::InvalidArgumentsStackLength);
                }

                if ctx.is_first_move_to {
                    ctx.is_first_move_to = false;
                } else {
                    builder.close();
                }

                ctx.has_move_to = true;

                x += stack.at(i + 0);
                y += stack.at(i + 1);
                builder.move_to(x, y);

                stack.clear();
            }
            operator::HORIZONTAL_MOVE_TO => {
                // dx1

                let mut i = 0;
                if stack.len() == 2 && !ctx.width_parsed {
                    i += 1;
                    ctx.width_parsed = true;
                } else if stack.len() != 1 {
                    return Err(CFFError::InvalidArgumentsStackLength);
                }

                if ctx.is_first_move_to {
                    ctx.is_first_move_to = false;
                } else {
                    builder.close();
                }

                ctx.has_move_to = true;

                x += stack.at(i);
                builder.move_to(x, y);

                stack.clear();
            }
            operator::CURVE_LINE => {
                // {dxa dya dxb dyb dxc dyc}+ dxd dyd

                if !ctx.has_move_to {
                    return Err(CFFError::MissingMoveTo);
                }

                if stack.len() < 8 {
                    return Err(CFFError::InvalidArgumentsStackLength);
                }

                if (stack.len() - 2) % 6 != 0 {
                    return Err(CFFError::InvalidArgumentsStackLength);
                }

                let mut i = 0;
                while i < stack.len() - 2 {
                    let x1 = x + stack.at(i + 0);
                    let y1 = y + stack.at(i + 1);
                    let x2 = x1 + stack.at(i + 2);
                    let y2 = y1 + stack.at(i + 3);
                    x = x2 + stack.at(i + 4);
                    y = y2 + stack.at(i + 5);

                    builder.curve_to(x1, y1, x2, y2, x, y);
                    i += 6;
                }

                x += stack.at(i + 0);
                y += stack.at(i + 1);
                builder.line_to(x, y);

                stack.clear();
            }
            operator::LINE_CURVE => {
                // {dxa dya}+ dxb dyb dxc dyc dxd dyd

                if !ctx.has_move_to {
                    return Err(CFFError::MissingMoveTo);
                }

                if stack.len() < 8 {
                    return Err(CFFError::InvalidArgumentsStackLength);
                }

                if (stack.len() - 6).is_odd() {
                    return Err(CFFError::InvalidArgumentsStackLength);
                }

                let mut i = 0;
                while i < stack.len() - 6 {
                    x += stack.at(i + 0);
                    y += stack.at(i + 1);

                    builder.line_to(x, y);
                    i += 2;
                }

                let x1 = x + stack.at(i + 0);
                let y1 = y + stack.at(i + 1);
                let x2 = x1 + stack.at(i + 2);
                let y2 = y1 + stack.at(i + 3);
                x = x2 + stack.at(i + 4);
                y = y2 + stack.at(i + 5);
                builder.curve_to(x1, y1, x2, y2, x, y);

                stack.clear();
            }
            operator::VV_CURVE_TO => {
                // dx1? {dya dxb dyb dyc}+

                if !ctx.has_move_to {
                    return Err(CFFError::MissingMoveTo);
                }

                let mut i = 0;

                // The odd argument count indicates an X position.
                if stack.len().is_odd() {
                    x += stack.at(0);
                    i += 1;
                }

                if (stack.len() - i) % 4 != 0 {
                    return Err(CFFError::InvalidArgumentsStackLength);
                }

                while i < stack.len() {
                    let x1 = x;
                    let y1 = y + stack.at(i + 0);
                    let x2 = x1 + stack.at(i + 1);
                    let y2 = y1 + stack.at(i + 2);
                    x = x2;
                    y = y2 + stack.at(i + 3);

                    builder.curve_to(x1, y1, x2, y2, x, y);
                    i += 4;
                }

                stack.clear();
            }
            operator::HH_CURVE_TO => {
                // dy1? {dxa dxb dyb dxc}+

                if !ctx.has_move_to {
                    return Err(CFFError::MissingMoveTo);
                }

                let mut i = 0;

                // The odd argument count indicates an Y position.
                if stack.len().is_odd() {
                    y += stack.at(0);
                    i += 1;
                }

                if (stack.len() - i) % 4 != 0 {
                    return Err(CFFError::InvalidArgumentsStackLength);
                }

                while i < stack.len() {
                    let x1 = x + stack.at(i + 0);
                    let y1 = y;
                    let x2 = x1 + stack.at(i + 1);
                    let y2 = y1 + stack.at(i + 2);
                    x = x2 + stack.at(i + 3);
                    y = y2;

                    builder.curve_to(x1, y1, x2, y2, x, y);
                    i += 4;
                }

                stack.clear();
            }
            operator::SHORT_INT => {
                let b1 = s.read::<u8>().ok_or(CFFError::ReadOutOfBounds)? as i32;
                let b2 = s.read::<u8>().ok_or(CFFError::ReadOutOfBounds)? as i32;
                let n = ((b1 << 24) | (b2 << 16)) >> 16;
                debug_assert!((-32768..=32767).contains(&n));
                stack.push(n as f32)?;
            }
            operator::CALL_GLOBAL_SUBROUTINE => {
                if stack.is_empty() {
                    return Err(CFFError::InvalidArgumentsStackLength);
                }

                if depth == STACK_LIMIT {
                    return Err(CFFError::NestingLimitReached);
                }

                let subroutine_bias = calc_subroutine_bias(ctx.metadata.global_subrs.len());
                let index = stack.pop() as i32 + i32::from(subroutine_bias);
                let index = u16::try_from(index).map_err(|_| CFFError::InvalidSubroutineIndex)?;
                let char_string = ctx.metadata.global_subrs.get(index)
                    .ok_or(CFFError::InvalidSubroutineIndex)?;
                let pos = _parse_char_string(ctx, char_string, x, y, stack, depth + 1, builder)?;
                x = pos.0;
                y = pos.1;

                if ctx.has_endchar {
                    if !s.at_end() {
                        return Err(CFFError::DataAfterEndChar);
                    }

                    break;
                }
            }
            operator::VH_CURVE_TO => {
                // dy1 dx2 dy2 dx3 {dxa dxb dyb dyc dyd dxe dye dxf}* dyf?
                //                 {dya dxb dyb dxc dxd dxe dye dyf}+ dxf?

                if !ctx.has_move_to {
                    return Err(CFFError::MissingMoveTo);
                }

                if stack.len() < 4 {
                    return Err(CFFError::InvalidArgumentsStackLength);
                }

                stack.reverse();
                while !stack.is_empty() {
                    if stack.len() < 4 {
                        return Err(CFFError::InvalidArgumentsStackLength);
                    }

                    let x1 = x;
                    let y1 = y + stack.pop();
                    let x2 = x1 + stack.pop();
                    let y2 = y1 + stack.pop();
                    x = x2 + stack.pop();
                    y = y2 + if stack.len() == 1 { stack.pop() } else { 0.0 };
                    builder.curve_to(x1, y1, x2, y2, x, y);
                    if stack.is_empty() {
                        break;
                    }

                    if stack.len() < 4 {
                        return Err(CFFError::InvalidArgumentsStackLength);
                    }

                    let x1 = x + stack.pop();
                    let y1 = y;
                    let x2 = x1 + stack.pop();
                    let y2 = y1 + stack.pop();
                    y = y2 + stack.pop();
                    x = x2 + if stack.len() == 1 { stack.pop() } else { 0.0 };
                    builder.curve_to(x1, y1, x2, y2, x, y);
                }

                debug_assert!(stack.is_empty());
            }
            operator::HV_CURVE_TO => {
                // dx1 dx2 dy2 dy3 {dya dxb dyb dxc dxd dxe dye dyf}* dxf?
                //                 {dxa dxb dyb dyc dyd dxe dye dxf}+ dyf?

                if !ctx.has_move_to {
                    return Err(CFFError::MissingMoveTo);
                }

                if stack.len() < 4 {
                    return Err(CFFError::InvalidArgumentsStackLength);
                }

                stack.reverse();
                while !stack.is_empty() {
                    if stack.len() < 4 {
                        return Err(CFFError::InvalidArgumentsStackLength);
                    }

                    let x1 = x + stack.pop();
                    let y1 = y;
                    let x2 = x1 + stack.pop();
                    let y2 = y1 + stack.pop();
                    y = y2 + stack.pop();
                    x = x2 + if stack.len() == 1 { stack.pop() } else { 0.0 };
                    builder.curve_to(x1, y1, x2, y2, x, y);
                    if stack.is_empty() {
                        break;
                    }

                    if stack.len() < 4 {
                        return Err(CFFError::InvalidArgumentsStackLength);
                    }

                    let x1 = x;
                    let y1 = y + stack.pop();
                    let x2 = x1 + stack.pop();
                    let y2 = y1 + stack.pop();
                    x = x2 + stack.pop();
                    y = y2 + if stack.len() == 1 { stack.pop() } else { 0.0 };
                    builder.curve_to(x1, y1, x2, y2, x, y);
                }

                debug_assert!(stack.is_empty());
            }
            32..=246 => {
                let n = op as i32 - 139;
                stack.push(n as f32)?;
            }
            247..=250 => {
                let b1 = s.read::<u8>().ok_or(CFFError::ReadOutOfBounds)? as i32;
                let n = (op as i32 - 247) * 256 + b1 + 108;
                debug_assert!((108..=1131).contains(&n));
                stack.push(n as f32)?;
            }
            251..=254 => {
                let b1 = s.read::<u8>().ok_or(CFFError::ReadOutOfBounds)? as i32;
                let n = -(op as i32 - 251) * 256 - b1 - 108;
                debug_assert!((-1131..=-108).contains(&n));
                stack.push(n as f32)?;
            }
            operator::FIXED_16_16 => {
                let n = (s.read::<u32>().ok_or(CFFError::ReadOutOfBounds)? / 65536) as i32 as f32;
                stack.push(n)?;
            }
        }
    }

    // TODO: 'A charstring subroutine must end with either an endchar or a return operator.'

    Ok((x, y))
}

// Adobe Technical Note #5176, Chapter 16 "Local / Global Subrs INDEXes"
#[inline]
pub fn calc_subroutine_bias(len: u16) -> u16 {
    if len < 1240 {
        107
    } else if len < 33900 {
        1131
    } else {
        32768
    }
}

fn parse_index<'a>(s: &mut Stream<'a>) -> Option<DataIndex<'a>> {
    let count: u16 = s.read()?;
    if count != 0 && count != core::u16::MAX {
        parse_index_impl(u32::from(count), s)
    } else {
        Some(DataIndex::default())
    }
}

#[inline]
pub fn parse_index_impl<'a>(count: u32, s: &mut Stream<'a>) -> Option<DataIndex<'a>> {
    let offset_size: OffsetSize = try_parse_offset_size(s)?;
    let offsets_len = (count + 1).checked_mul(offset_size as u32)?;
    let offsets = VarOffsets {
        data: &s.read_bytes(offsets_len)?,
        offset_size,
    };

    // Last offset indicates a Data Index size.
    match offsets.last() {
        Some(last_offset) => {
            let data = s.read_bytes(last_offset)?;
            Some(DataIndex { data, offsets })
        }
        None => {
            Some(DataIndex::default())
        }
    }
}

fn skip_index(s: &mut Stream) -> Option<()> {
    let count: u16 = s.read()?;
    if count != 0 && count != core::u16::MAX {
        let offset_size: OffsetSize = try_parse_offset_size(s)?;
        let offsets_len = u32::from(count + 1) * offset_size as u32;
        let offsets = VarOffsets {
            data: &s.read_bytes(offsets_len)?,
            offset_size,
        };

        if let Some(last_offset) = offsets.last() {
            s.advance(last_offset);
        }
    }

    Some(())
}


#[derive(Clone, Copy, Debug)]
pub struct VarOffsets<'a> {
    pub data: &'a [u8],
    pub offset_size: OffsetSize,
}

impl<'a> VarOffsets<'a> {
    pub fn get(&self, index: u16) -> Option<u32> {
        if index >= self.len() {
            return None;
        }

        let start = usize::from(index) * self.offset_size as usize;
        let end = start + self.offset_size as usize;
        let data = self.data.get(start..end)?;
        let n: u32 = match self.offset_size {
            OffsetSize::Size1 => u32::from(u8::parse(data)),
            OffsetSize::Size2 => u32::from(u16::parse(data)),
            OffsetSize::Size3 => U24::parse(data).0,
            OffsetSize::Size4 => u32::parse(data),
        };

        // Offset must be positive.
        if n == 0 {
            return None;
        }

        // Offsets are offset by one byte in the font,
        // so we have to shift them back.
        Some(n - 1)
    }

    #[inline]
    pub fn last(&self) -> Option<u32> {
        if !self.is_empty() {
            self.get(self.len() - 1)
        } else {
            None
        }
    }

    #[inline]
    pub fn len(&self) -> u16 {
        // TODO: check that len actually u16
        self.data.len() as u16 / self.offset_size as u16
    }

    #[inline]
    pub fn is_empty(&self) -> bool {
        self.len() == 0
    }
}


#[derive(Clone, Copy, Debug)]
pub struct DataIndex<'a> {
    pub data: &'a [u8],
    pub offsets: VarOffsets<'a>,
}

impl<'a> Default for DataIndex<'a> {
    #[inline]
    fn default() -> Self {
        DataIndex {
            data: b"",
            offsets: VarOffsets { data: b"", offset_size: OffsetSize::Size1 },
        }
    }
}

impl<'a> IntoIterator for DataIndex<'a> {
    type Item = &'a [u8];
    type IntoIter = DataIndexIter<'a>;

    #[inline]
    fn into_iter(self) -> Self::IntoIter {
        DataIndexIter {
            data: self,
            offset: 0,
        }
    }
}

impl<'a> DataIndex<'a> {
    #[inline]
    pub fn len(&self) -> u16 {
        if !self.offsets.is_empty() {
            // Last offset points to the byte after the `Object data`.
            // We should skip it.
            self.offsets.len() - 1
        } else {
            0
        }
    }

    pub fn get(&self, index: u16) -> Option<&'a [u8]> {
        // Check for overflow first.
        if index == core::u16::MAX {
            None
        } else if index + 1 < self.offsets.len() {
            let start = usize::try_from(self.offsets.get(index)?).ok()?;
            let end = usize::try_from(self.offsets.get(index + 1)?).ok()?;
            let data = self.data.get(start..end)?;
            Some(data)
        } else {
            None
        }
    }
}

pub struct DataIndexIter<'a> {
    data: DataIndex<'a>,
    offset: u16,
}

impl<'a> Iterator for DataIndexIter<'a> {
    type Item = &'a [u8];

    #[inline]
    fn next(&mut self) -> Option<Self::Item> {
        if self.offset == self.data.len() {
            return None;
        }

        let index = self.offset;
        self.offset += 1;
        self.data.get(index)
    }
}


#[derive(Clone, Copy, Debug)]
pub enum OffsetSize {
    Size1 = 1,
    Size2 = 2,
    Size3 = 3,
    Size4 = 4,
}

#[inline]
fn try_parse_offset_size(s: &mut Stream) -> Option<OffsetSize> {
    match s.read::<u8>()? {
        1 => Some(OffsetSize::Size1),
        2 => Some(OffsetSize::Size2),
        3 => Some(OffsetSize::Size3),
        4 => Some(OffsetSize::Size4),
        _ => None,
    }
}


#[derive(Clone, Copy, Debug)]
pub struct Operator(pub u16);

impl Operator {
    #[inline]
    pub fn get(self) -> u16 { self.0 }
}


struct DictionaryParser<'a> {
    data: &'a [u8],
    // The current offset.
    offset: usize,
    // Offset to the last operands start.
    operands_offset: usize,
    // Actual operands.
    operands: [i32; MAX_OPERANDS_LEN], // 192B
    // An amount of operands in the `operands` array.
    operands_len: u8,
}

impl<'a> DictionaryParser<'a> {
    #[inline]
    fn new(data: &'a [u8]) -> Self {
        DictionaryParser {
            data,
            offset: 0,
            operands_offset: 0,
            operands: [0; MAX_OPERANDS_LEN],
            operands_len: 0,
        }
    }

    #[inline(never)]
    fn parse_next(&mut self) -> Option<Operator> {
        let mut s = Stream::new_at(self.data, self.offset);
        self.operands_offset = self.offset;
        while !s.at_end() {
            let b: u8 = s.read()?;
            // 0..=21 bytes are operators.
            if is_dict_one_byte_op(b) {
                let mut operator = u16::from(b);

                // Check that operator is two byte long.
                if b == TWO_BYTE_OPERATOR_MARK {
                    // Use a 1200 'prefix' to make two byte operators more readable.
                    // 12 3 => 1203
                    operator = 1200 + u16::from(s.read::<u8>()?);
                }

                self.offset = s.offset();
                return Some(Operator(operator));
            } else {
                skip_number(b, &mut s)?;
            }
        }

        None
    }

    /// Parses operands of the current operator.
    ///
    /// In the DICT structure, operands are defined before an operator.
    /// So we are trying to find an operator first and the we can actually parse the operands.
    ///
    /// Since this methods is pretty expensive and we do not care about most of the operators,
    /// we can speed up parsing by parsing operands only for required operators.
    ///
    /// We still have to "skip" operands during operators search (see `skip_number()`),
    /// but it's still faster that a naive method.
    fn parse_operands(&mut self) -> Option<()> {
        let mut s = Stream::new_at(self.data, self.operands_offset);
        self.operands_len = 0;
        while !s.at_end() {
            let b: u8 = s.read()?;
            // 0..=21 bytes are operators.
            if is_dict_one_byte_op(b) {
                break;
            } else {
                let op = parse_number(b, &mut s)?;
                self.operands[usize::from(self.operands_len)] = op;
                self.operands_len += 1;

                if self.operands_len >= MAX_OPERANDS_LEN as u8 {
                    break;
                }
            }
        }

        Some(())
    }

    #[inline]
    fn operands(&self) -> &[i32] {
        &self.operands[..usize::from(self.operands_len)]
    }
}

// One-byte CFF DICT Operators according to the
// Adobe Technical Note #5176, Appendix H CFF DICT Encoding.
pub fn is_dict_one_byte_op(b: u8) -> bool {
    match b {
        0..=27 => true,
        28..=30 => false, // numbers
        31 => true, // Reserved
        32..=254 => false, // numbers
        255 => true, // Reserved
    }
}

// Adobe Technical Note #5177, Table 3 Operand Encoding
pub fn parse_number(b0: u8, s: &mut Stream) -> Option<i32> {
    match b0 {
        28 => {
            let n = i32::from(s.read::<u16>()?);
            Some(n)
        }
        29 => {
            // TODO: how exactly it should be handled?
            let n = s.read::<u32>().and_then(|n| i32::try_from(n).ok())?;
            Some(n)
        }
        30 => {
            // We do not parse float, because we don't use it.
            // And by skipping it we can remove the core::num::dec2flt dependency.
            while !s.at_end() {
                let b1: u8 = s.read()?;
                let nibble1 = b1 >> 4;
                let nibble2 = b1 & 15;
                if nibble1 == END_OF_FLOAT_FLAG || nibble2 == END_OF_FLOAT_FLAG {
                    break;
                }
            }
            Some(0)
        }
        32..=246 => {
            let n = i32::from(b0) - 139;
            Some(n)
        }
        247..=250 => {
            let b1 = i32::from(s.read::<u8>()?);
            let n = (i32::from(b0) - 247) * 256 + b1 + 108;
            Some(n)
        }
        251..=254 => {
            let b1 = i32::from(s.read::<u8>()?);
            let n = -(i32::from(b0) - 251) * 256 - b1 - 108;
            Some(n)
        }
        _ => None,
    }
}

// Just like `parse_number`, but doesn't actually parses the data.
pub fn skip_number(b0: u8, s: &mut Stream) -> Option<()> {
    match b0 {
        28 => s.skip::<u16>(),
        29 => s.skip::<u32>(),
        30 => {
            while !s.at_end() {
                let b1: u8 = s.read()?;
                let nibble1 = b1 >> 4;
                let nibble2 = b1 & 15;
                if nibble1 == END_OF_FLOAT_FLAG || nibble2 == END_OF_FLOAT_FLAG {
                    break;
                }
            }
        }
        32..=246 => {}
        247..=250 => s.skip::<u8>(),
        251..=254 => s.skip::<u8>(),
        _ => return None,
    }

    Some(())
}


pub struct ArgumentsStack<'a> {
    pub data: &'a mut [f32],
    pub len: usize,
    pub max_len: usize,
}

impl<'a> ArgumentsStack<'a> {
    #[inline]
    pub fn len(&self) -> usize {
        self.len
    }

    #[inline]
    pub fn is_empty(&self) -> bool {
        self.len == 0
    }

    #[inline]
    pub fn push(&mut self, n: f32) -> Result<(), CFFError> {
        if self.len == self.max_len {
            Err(CFFError::ArgumentsStackLimitReached)
        } else {
            self.data[self.len] = n;
            self.len += 1;
            Ok(())
        }
    }

    #[inline]
    pub fn at(&self, index: usize) -> f32 {
        self.data[index]
    }

    #[inline]
    pub fn pop(&mut self) -> f32 {
        debug_assert!(!self.is_empty());
        self.len -= 1;
        self.data[self.len]
    }

    #[inline]
    pub fn remove_last_n(&mut self, n: usize) {
        assert!(n < self.len);
        self.len -= n;
    }

    #[inline]
    pub fn reverse(&mut self) {
        if self.is_empty() {
            return;
        }

        // Reverse only the actual data and not the whole stack.
        let (first, _) = self.data.split_at_mut(self.len);
        first.reverse();
    }

    #[inline]
    pub fn clear(&mut self) {
        self.len = 0;
    }
}

impl core::fmt::Debug for ArgumentsStack<'_> {
    fn fmt(&self, f: &mut core::fmt::Formatter) -> core::fmt::Result {
        f.debug_list().entries(&self.data[..self.len]).finish()
    }
}


pub trait IsEven {
    fn is_even(&self) -> bool;
    fn is_odd(&self) -> bool;
}

impl IsEven for usize {
    #[inline]
    fn is_even(&self) -> bool { (*self) & 1 == 0 }

    #[inline]
    fn is_odd(&self) -> bool { !self.is_even() }
}

#[cfg(feature = "std")]
#[inline]
pub fn f32_abs(n: f32) -> f32 {
    n.abs()
}

#[cfg(not(feature = "std"))]
#[inline]
pub fn f32_abs(n: f32) -> f32 {
    if n.is_sign_negative() { -n } else { n }
}


#[cfg(test)]
mod tests {
    use super::*;
    use std::vec::Vec;
    use std::string::{String, ToString};
    use std::fmt::Write;
    use crate::writer;
    use writer::TtfType::*;

    struct Builder(String);
    impl OutlineBuilder for Builder {
        fn move_to(&mut self, x: f32, y: f32) {
            write!(&mut self.0, "M {} {} ", x, y).unwrap();
        }

        fn line_to(&mut self, x: f32, y: f32) {
            write!(&mut self.0, "L {} {} ", x, y).unwrap();
        }

        fn quad_to(&mut self, x1: f32, y1: f32, x: f32, y: f32) {
            write!(&mut self.0, "Q {} {} {} {} ", x1, y1, x, y).unwrap();
        }

        fn curve_to(&mut self, x1: f32, y1: f32, x2: f32, y2: f32, x: f32, y: f32) {
            write!(&mut self.0, "C {} {} {} {} {} {} ", x1, y1, x2, y2, x, y).unwrap();
        }

        fn close(&mut self) {
            write!(&mut self.0, "Z ").unwrap();
        }
    }

    fn gen_cff(
        global_subrs: &[&[writer::TtfType]],
        local_subrs: &[&[writer::TtfType]],
        chars: &[writer::TtfType],
    ) -> Vec<u8> {
        fn gen_global_subrs(subrs: &[&[writer::TtfType]]) -> Vec<u8> {
            let mut w = writer::Writer::new();
            for v1 in subrs {
                for v2 in v1.iter() {
                    w.write(*v2);
                }
            }
            w.data
        }

        fn gen_local_subrs(subrs: &[&[writer::TtfType]]) -> Vec<u8> {
            let mut w = writer::Writer::new();
            for v1 in subrs {
                for v2 in v1.iter() {
                    w.write(*v2);
                }
            }
            w.data
        }

        const EMPTY_INDEX_SIZE: usize = 2;
        const INDEX_HEADER_SIZE: usize = 5;

        // TODO: support multiple subrs
        assert!(global_subrs.len() <= 1);
        assert!(local_subrs.len() <= 1);

        let global_subrs_data = gen_global_subrs(global_subrs);
        let local_subrs_data = gen_local_subrs(local_subrs);
        let chars_data = writer::convert(chars);

        assert!(global_subrs_data.len() < 255);
        assert!(local_subrs_data.len() < 255);
        assert!(chars_data.len() < 255);

        let mut w = writer::Writer::new();
        // Header
        w.write(UInt8(1)); // major version
        w.write(UInt8(0)); // minor version
        w.write(UInt8(4)); // header size
        w.write(UInt8(0)); // absolute offset

        // Name INDEX
        w.write(UInt16(0)); // count

        // Top DICT
        // INDEX
        w.write(UInt16(1)); // count
        w.write(UInt8(1)); // offset size
        w.write(UInt8(1)); // index[0]

        let top_dict_idx2 = if local_subrs.is_empty() { 3 } else { 6 };
        w.write(UInt8(top_dict_idx2)); // index[1]
        // Item 0
        let mut charstr_offset = w.offset() + 2;
        charstr_offset += EMPTY_INDEX_SIZE; // String INDEX

        // Global Subroutines INDEX
        if !global_subrs_data.is_empty() {
            charstr_offset += INDEX_HEADER_SIZE + global_subrs_data.len();
        } else {
            charstr_offset += EMPTY_INDEX_SIZE;
        }

        if !local_subrs_data.is_empty() {
            charstr_offset += 3;
        }

        w.write(CFFInt(charstr_offset as i32));
        w.write(UInt8(top_dict_operator::CHAR_STRINGS_OFFSET as u8));

        if !local_subrs_data.is_empty() {
            // Item 1
            w.write(CFFInt(2)); // length
            w.write(CFFInt((charstr_offset + INDEX_HEADER_SIZE + chars_data.len()) as i32)); // offset
            w.write(UInt8(top_dict_operator::PRIVATE_DICT_SIZE_AND_OFFSET as u8));
        }

        // String INDEX
        w.write(UInt16(0)); // count

        // Global Subroutines INDEX
        if global_subrs_data.is_empty() {
            w.write(UInt16(0)); // count
        } else {
            w.write(UInt16(1)); // count
            w.write(UInt8(1)); // offset size
            w.write(UInt8(1)); // index[0]
            w.write(UInt8(global_subrs_data.len() as u8 + 1)); // index[1]
            w.data.extend_from_slice(&global_subrs_data);
        }

        // CharString INDEX
        w.write(UInt16(1)); // count
        w.write(UInt8(1)); // offset size
        w.write(UInt8(1)); // index[0]
        w.write(UInt8(chars_data.len() as u8 + 1)); // index[1]
        w.data.extend_from_slice(&chars_data);

        if !local_subrs_data.is_empty() {
            // The local subroutines offset is relative to the beginning of the Private DICT data.

            // Private DICT
            w.write(CFFInt(2));
            w.write(UInt8(private_dict_operator::LOCAL_SUBROUTINES_OFFSET as u8));

            // Local Subroutines INDEX
            w.write(UInt16(1)); // count
            w.write(UInt8(1)); // offset size
            w.write(UInt8(1)); // index[0]
            w.write(UInt8(local_subrs_data.len() as u8 + 1)); // index[1]
            w.data.extend_from_slice(&local_subrs_data);
        }

        w.data
    }

    #[test]
    fn unsupported_version() {
        let data = writer::convert(&[
            UInt8(10), // major version, only 1 is supported
            UInt8(0), // minor version
            UInt8(4), // header size
            UInt8(0), // absolute offset
        ]);

        assert!(parse_metadata(&data).is_none());
    }

    #[test]
    fn non_default_header_size() {
        let data = writer::convert(&[
            // Header
            UInt8(1), // major version
            UInt8(0), // minor version
            UInt8(8), // header size
            UInt8(0), // absolute offset

            // no-op, should be skipped
            UInt8(0),
            UInt8(0),
            UInt8(0),
            UInt8(0),

            // Name INDEX
            UInt16(0), // count

            // Top DICT
            // INDEX
            UInt16(1), // count
            UInt8(1), // offset size
            UInt8(1), // index[0]
            UInt8(3), // index[1]
            // Data
            CFFInt(21),
            UInt8(top_dict_operator::CHAR_STRINGS_OFFSET as u8),

            // String INDEX
            UInt16(0), // count

            // Global Subroutines INDEX
            UInt16(0), // count

            // CharString INDEX
            UInt16(1), // count
            UInt8(1), // offset size
            UInt8(1), // index[0]
            UInt8(4), // index[1]
            // Data
            CFFInt(10),
            UInt8(operator::HORIZONTAL_MOVE_TO),
            UInt8(operator::ENDCHAR),
        ]);

        let metadata = parse_metadata(&data).unwrap();
        let mut builder = Builder(String::new());
        let char_str = metadata.char_strings.get(0).unwrap();
        let rect = parse_char_string(char_str, &metadata, &mut builder).unwrap();

        assert_eq!(builder.0, "M 10 0 Z ");
        assert_eq!(rect, Rect { x_min: 10, y_min: 0, x_max: 10, y_max: 0 });
    }

    fn rect(x_min: i16, y_min: i16, x_max: i16, y_max: i16) -> Rect {
        Rect { x_min, y_min, x_max, y_max }
    }

    macro_rules! test_cs_with_subrs {
        ($name:ident, $glob:expr, $loc:expr, $values:expr, $path:expr, $rect_res:expr) => {
            #[test]
            fn $name() {
                let data = gen_cff($glob, $loc, $values);
                let metadata = parse_metadata(&data).unwrap();
                let mut builder = Builder(String::new());
                let char_str = metadata.char_strings.get(0).unwrap();
                let rect = parse_char_string(char_str, &metadata, &mut builder).unwrap();

                assert_eq!(builder.0, $path);
                assert_eq!(rect, $rect_res);
            }
        };
    }

    macro_rules! test_cs {
        ($name:ident, $values:expr, $path:expr, $rect_res:expr) => {
            test_cs_with_subrs!($name, &[], &[], $values, $path, $rect_res);
        };
    }

    macro_rules! test_cs_err {
        ($name:ident, $values:expr, $err:expr) => {
            #[test]
            fn $name() {
                let data = gen_cff(&[], &[], $values);
                let metadata = parse_metadata(&data).unwrap();
                let mut builder = Builder(String::new());
                let char_str = metadata.char_strings.get(0).unwrap();
                let res = parse_char_string(char_str, &metadata, &mut builder);

                assert_eq!(res.unwrap_err().to_string(), $err);
            }
        };
    }

    test_cs!(move_to, &[
        CFFInt(10), CFFInt(20), UInt8(operator::MOVE_TO),
        UInt8(operator::ENDCHAR),
    ], "M 10 20 Z ",
        rect(10, 20, 10, 20)
    );

    test_cs!(move_to_with_width, &[
        CFFInt(5), CFFInt(10), CFFInt(20), UInt8(operator::MOVE_TO),
        UInt8(operator::ENDCHAR),
    ], "M 10 20 Z ",
        rect(10, 20, 10, 20)
    );

    test_cs!(hmove_to, &[
        CFFInt(10), UInt8(operator::HORIZONTAL_MOVE_TO),
        UInt8(operator::ENDCHAR),
    ], "M 10 0 Z ",
        rect(10, 0, 10, 0)
    );

    test_cs!(hmove_to_with_width, &[
        CFFInt(10), CFFInt(20), UInt8(operator::HORIZONTAL_MOVE_TO),
        UInt8(operator::ENDCHAR),
    ], "M 20 0 Z ",
        rect(20, 0, 20, 0)
    );

    test_cs!(vmove_to, &[
        CFFInt(10), UInt8(operator::VERTICAL_MOVE_TO),
        UInt8(operator::ENDCHAR),
    ], "M 0 10 Z ",
        rect(0, 10, 0, 10)
    );

    test_cs!(vmove_to_with_width, &[
        CFFInt(10), CFFInt(20), UInt8(operator::VERTICAL_MOVE_TO),
        UInt8(operator::ENDCHAR),
    ], "M 0 20 Z ",
        rect(0, 20, 0, 20)
    );

    test_cs!(line_to, &[
        CFFInt(10), CFFInt(20), UInt8(operator::MOVE_TO),
        CFFInt(30), CFFInt(40), UInt8(operator::LINE_TO),
        UInt8(operator::ENDCHAR),
    ], "M 10 20 L 40 60 Z ",
        rect(10, 20, 40, 60)
    );

    test_cs!(line_to_with_multiple_pairs, &[
        CFFInt(10), CFFInt(20), UInt8(operator::MOVE_TO),
        CFFInt(30), CFFInt(40), CFFInt(50), CFFInt(60), UInt8(operator::LINE_TO),
        UInt8(operator::ENDCHAR),
    ], "M 10 20 L 40 60 L 90 120 Z ",
        rect(10, 20, 90, 120)
    );

    test_cs!(hline_to, &[
        CFFInt(10), CFFInt(20), UInt8(operator::MOVE_TO),
        CFFInt(30), UInt8(operator::HORIZONTAL_LINE_TO),
        UInt8(operator::ENDCHAR),
    ], "M 10 20 L 40 20 Z ",
        rect(10, 20, 40, 20)
    );

    test_cs!(hline_to_with_two_coords, &[
        CFFInt(10), CFFInt(20), UInt8(operator::MOVE_TO),
        CFFInt(30), CFFInt(40), UInt8(operator::HORIZONTAL_LINE_TO),
        UInt8(operator::ENDCHAR),
    ], "M 10 20 L 40 20 L 40 60 Z ",
        rect(10, 20, 40, 60)
    );

    test_cs!(hline_to_with_three_coords, &[
        CFFInt(10), CFFInt(20), UInt8(operator::MOVE_TO),
        CFFInt(30), CFFInt(40), CFFInt(50), UInt8(operator::HORIZONTAL_LINE_TO),
        UInt8(operator::ENDCHAR),
    ], "M 10 20 L 40 20 L 40 60 L 90 60 Z ",
        rect(10, 20, 90, 60)
    );

    test_cs!(vline_to, &[
        CFFInt(10), CFFInt(20), UInt8(operator::MOVE_TO),
        CFFInt(30), UInt8(operator::VERTICAL_LINE_TO),
        UInt8(operator::ENDCHAR),
    ], "M 10 20 L 10 50 Z ",
        rect(10, 20, 10, 50)
    );

    test_cs!(vline_to_with_two_coords, &[
        CFFInt(10), CFFInt(20), UInt8(operator::MOVE_TO),
        CFFInt(30), CFFInt(40), UInt8(operator::VERTICAL_LINE_TO),
        UInt8(operator::ENDCHAR),
    ], "M 10 20 L 10 50 L 50 50 Z ",
        rect(10, 20, 50, 50)
    );

    test_cs!(vline_to_with_three_coords, &[
        CFFInt(10), CFFInt(20), UInt8(operator::MOVE_TO),
        CFFInt(30), CFFInt(40), CFFInt(50), UInt8(operator::VERTICAL_LINE_TO),
        UInt8(operator::ENDCHAR),
    ], "M 10 20 L 10 50 L 50 50 L 50 100 Z ",
        rect(10, 20, 50, 100)
    );

    test_cs!(curve_to, &[
        CFFInt(10), CFFInt(20), UInt8(operator::MOVE_TO),
        CFFInt(30), CFFInt(40), CFFInt(50), CFFInt(60), CFFInt(70), CFFInt(80),
        UInt8(operator::CURVE_TO),
        UInt8(operator::ENDCHAR),
    ], "M 10 20 C 40 60 90 120 160 200 Z ",
        rect(10, 20, 160, 200)
    );

    test_cs!(curve_to_with_two_sets_of_coords, &[
        CFFInt(10), CFFInt(20), UInt8(operator::MOVE_TO),
        CFFInt(30), CFFInt(40), CFFInt(50), CFFInt(60), CFFInt(70), CFFInt(80),
        CFFInt(90), CFFInt(100), CFFInt(110), CFFInt(120), CFFInt(130), CFFInt(140),
        UInt8(operator::CURVE_TO),
        UInt8(operator::ENDCHAR),
    ], "M 10 20 C 40 60 90 120 160 200 C 250 300 360 420 490 560 Z ",
        rect(10, 20, 490, 560)
    );

    test_cs!(hh_curve_to, &[
        CFFInt(10), CFFInt(20), UInt8(operator::MOVE_TO),
        CFFInt(30), CFFInt(40), CFFInt(50), CFFInt(60), UInt8(operator::HH_CURVE_TO),
        UInt8(operator::ENDCHAR),
    ], "M 10 20 C 40 20 80 70 140 70 Z ",
        rect(10, 20, 140, 70)
    );

    test_cs!(hh_curve_to_with_y, &[
        CFFInt(10), CFFInt(20), UInt8(operator::MOVE_TO),
        CFFInt(30), CFFInt(40), CFFInt(50), CFFInt(60), CFFInt(70), UInt8(operator::HH_CURVE_TO),
        UInt8(operator::ENDCHAR),
    ], "M 10 20 C 50 50 100 110 170 110 Z ",
        rect(10, 20, 170, 110)
    );

    test_cs!(vv_curve_to, &[
        CFFInt(10), CFFInt(20), UInt8(operator::MOVE_TO),
        CFFInt(30), CFFInt(40), CFFInt(50), CFFInt(60), UInt8(operator::VV_CURVE_TO),
        UInt8(operator::ENDCHAR),
    ], "M 10 20 C 10 50 50 100 50 160 Z ",
        rect(10, 20, 50, 160)
    );

    test_cs!(vv_curve_to_with_x, &[
        CFFInt(10), CFFInt(20), UInt8(operator::MOVE_TO),
        CFFInt(30), CFFInt(40), CFFInt(50), CFFInt(60), CFFInt(70), UInt8(operator::VV_CURVE_TO),
        UInt8(operator::ENDCHAR),
    ], "M 10 20 C 40 60 90 120 90 190 Z ",
        rect(10, 20, 90, 190)
    );

    #[test]
    fn only_endchar() {
        let data = gen_cff(&[], &[], &[UInt8(operator::ENDCHAR)]);
        let metadata = parse_metadata(&data).unwrap();
        let mut builder = Builder(String::new());
        let char_str = metadata.char_strings.get(0).unwrap();
        assert!(parse_char_string(char_str, &metadata, &mut builder).is_err());
    }

    test_cs_with_subrs!(local_subr,
        &[],
        &[&[
            CFFInt(30),
            CFFInt(40),
            UInt8(operator::LINE_TO),
            UInt8(operator::RETURN),
        ]],
        &[
            CFFInt(10),
            UInt8(operator::HORIZONTAL_MOVE_TO),
            CFFInt(0 - 107), // subr index - subr bias
            UInt8(operator::CALL_LOCAL_SUBROUTINE),
            UInt8(operator::ENDCHAR),
        ],
        "M 10 0 L 40 40 Z ",
        rect(10, 0, 40, 40)
    );

    test_cs_with_subrs!(endchar_in_subr,
        &[],
        &[&[
            CFFInt(30),
            CFFInt(40),
            UInt8(operator::LINE_TO),
            UInt8(operator::ENDCHAR),
        ]],
        &[
            CFFInt(10),
            UInt8(operator::HORIZONTAL_MOVE_TO),
            CFFInt(0 - 107), // subr index - subr bias
            UInt8(operator::CALL_LOCAL_SUBROUTINE),
        ],
        "M 10 0 L 40 40 Z ",
        rect(10, 0, 40, 40)
    );

    test_cs_with_subrs!(global_subr,
        &[&[
            CFFInt(30),
            CFFInt(40),
            UInt8(operator::LINE_TO),
            UInt8(operator::RETURN),
        ]],
        &[],
        &[
            CFFInt(10),
            UInt8(operator::HORIZONTAL_MOVE_TO),
            CFFInt(0 - 107), // subr index - subr bias
            UInt8(operator::CALL_GLOBAL_SUBROUTINE),
            UInt8(operator::ENDCHAR),
        ],
        "M 10 0 L 40 40 Z ",
        rect(10, 0, 40, 40)
    );

    test_cs_err!(reserved_operator, &[
        CFFInt(10), UInt8(2),
        UInt8(operator::ENDCHAR),
    ], "an invalid operator occurred");

    test_cs_err!(line_to_without_move_to, &[
        CFFInt(10), CFFInt(20), UInt8(operator::LINE_TO),
        UInt8(operator::ENDCHAR),
    ], "missing moveto operator");

    // Width must be set only once.
    test_cs_err!(two_vmove_to_with_width, &[
        CFFInt(10), CFFInt(20), UInt8(operator::VERTICAL_MOVE_TO),
        CFFInt(10), CFFInt(20), UInt8(operator::VERTICAL_MOVE_TO),
        UInt8(operator::ENDCHAR),
    ], "an invalid amount of items are in an arguments stack");

    test_cs_err!(move_to_with_too_many_coords, &[
        CFFInt(10), CFFInt(10), CFFInt(10), CFFInt(20), UInt8(operator::MOVE_TO),
        UInt8(operator::ENDCHAR),
    ], "an invalid amount of items are in an arguments stack");

    test_cs_err!(move_to_with_not_enought_coords, &[
        CFFInt(10), UInt8(operator::MOVE_TO),
        UInt8(operator::ENDCHAR),
    ], "an invalid amount of items are in an arguments stack");

    test_cs_err!(hmove_to_with_too_many_coords, &[
        CFFInt(10), CFFInt(10), CFFInt(10), UInt8(operator::HORIZONTAL_MOVE_TO),
        UInt8(operator::ENDCHAR),
    ], "an invalid amount of items are in an arguments stack");

    test_cs_err!(hmove_to_with_not_enought_coords, &[
        UInt8(operator::HORIZONTAL_MOVE_TO),
        UInt8(operator::ENDCHAR),
    ], "an invalid amount of items are in an arguments stack");

    test_cs_err!(vmove_to_with_too_many_coords, &[
        CFFInt(10), CFFInt(10), CFFInt(10), UInt8(operator::VERTICAL_MOVE_TO),
        UInt8(operator::ENDCHAR),
    ], "an invalid amount of items are in an arguments stack");

    test_cs_err!(vmove_to_with_not_enought_coords, &[
        UInt8(operator::VERTICAL_MOVE_TO),
        UInt8(operator::ENDCHAR),
    ], "an invalid amount of items are in an arguments stack");

    test_cs_err!(line_to_with_single_coord, &[
        CFFInt(10), CFFInt(20), UInt8(operator::MOVE_TO),
        CFFInt(30), UInt8(operator::LINE_TO),
        UInt8(operator::ENDCHAR),
    ], "an invalid amount of items are in an arguments stack");

    test_cs_err!(line_to_with_odd_number_of_coord, &[
        CFFInt(10), CFFInt(20), UInt8(operator::MOVE_TO),
        CFFInt(30), CFFInt(40), CFFInt(50), UInt8(operator::LINE_TO),
        UInt8(operator::ENDCHAR),
    ], "an invalid amount of items are in an arguments stack");

    test_cs_err!(hline_to_without_coords, &[
        CFFInt(10), CFFInt(20), UInt8(operator::MOVE_TO),
        UInt8(operator::HORIZONTAL_LINE_TO),
        UInt8(operator::ENDCHAR),
    ], "an invalid amount of items are in an arguments stack");

    test_cs_err!(vline_to_without_coords, &[
        CFFInt(10), CFFInt(20), UInt8(operator::MOVE_TO),
        UInt8(operator::VERTICAL_LINE_TO),
        UInt8(operator::ENDCHAR),
    ], "an invalid amount of items are in an arguments stack");

    test_cs_err!(curve_to_with_invalid_num_of_coords_1, &[
        CFFInt(10), CFFInt(20), UInt8(operator::MOVE_TO),
        CFFInt(30), CFFInt(40), CFFInt(50), CFFInt(60), UInt8(operator::CURVE_TO),
        UInt8(operator::ENDCHAR),
    ], "an invalid amount of items are in an arguments stack");

    test_cs_err!(curve_to_with_invalid_num_of_coords_2, &[
        CFFInt(10), CFFInt(20), UInt8(operator::MOVE_TO),
        CFFInt(30), CFFInt(40), CFFInt(50), CFFInt(60), CFFInt(70), CFFInt(80), CFFInt(90),
        UInt8(operator::CURVE_TO),
        UInt8(operator::ENDCHAR),
    ], "an invalid amount of items are in an arguments stack");

    test_cs_err!(hh_curve_to_with_not_enought_coords, &[
        CFFInt(10), CFFInt(20), UInt8(operator::MOVE_TO),
        CFFInt(30), CFFInt(40), CFFInt(50), UInt8(operator::HH_CURVE_TO),
        UInt8(operator::ENDCHAR),
    ], "an invalid amount of items are in an arguments stack");

    test_cs_err!(hh_curve_to_with_too_many_coords, &[
        CFFInt(10), CFFInt(20), UInt8(operator::MOVE_TO),
        CFFInt(30), CFFInt(40), CFFInt(50), CFFInt(30), CFFInt(40), CFFInt(50),
        UInt8(operator::HH_CURVE_TO),
        UInt8(operator::ENDCHAR),
    ], "an invalid amount of items are in an arguments stack");

    test_cs_err!(vv_curve_to_with_not_enought_coords, &[
        CFFInt(10), CFFInt(20), UInt8(operator::MOVE_TO),
        CFFInt(30), CFFInt(40), CFFInt(50), UInt8(operator::VV_CURVE_TO),
        UInt8(operator::ENDCHAR),
    ], "an invalid amount of items are in an arguments stack");

    test_cs_err!(vv_curve_to_with_too_many_coords, &[
        CFFInt(10), CFFInt(20), UInt8(operator::MOVE_TO),
        CFFInt(30), CFFInt(40), CFFInt(50), CFFInt(30), CFFInt(40), CFFInt(50),
        UInt8(operator::VV_CURVE_TO),
        UInt8(operator::ENDCHAR),
    ], "an invalid amount of items are in an arguments stack");

    test_cs_err!(multiple_endchar, &[
        UInt8(operator::ENDCHAR),
        UInt8(operator::ENDCHAR),
    ], "unused data left after 'endchar' operator");

    test_cs_err!(operands_overflow, &[
        CFFInt(0), CFFInt(1), CFFInt(2), CFFInt(3), CFFInt(4), CFFInt(5), CFFInt(6), CFFInt(7), CFFInt(8), CFFInt(9),
        CFFInt(0), CFFInt(1), CFFInt(2), CFFInt(3), CFFInt(4), CFFInt(5), CFFInt(6), CFFInt(7), CFFInt(8), CFFInt(9),
        CFFInt(0), CFFInt(1), CFFInt(2), CFFInt(3), CFFInt(4), CFFInt(5), CFFInt(6), CFFInt(7), CFFInt(8), CFFInt(9),
        CFFInt(0), CFFInt(1), CFFInt(2), CFFInt(3), CFFInt(4), CFFInt(5), CFFInt(6), CFFInt(7), CFFInt(8), CFFInt(9),
        CFFInt(0), CFFInt(1), CFFInt(2), CFFInt(3), CFFInt(4), CFFInt(5), CFFInt(6), CFFInt(7), CFFInt(8), CFFInt(9),
    ], "arguments stack limit reached");

    test_cs_err!(operands_overflow_with_4_byte_ints, &[
        CFFInt(30000), CFFInt(30000), CFFInt(30000), CFFInt(30000), CFFInt(30000),
        CFFInt(30000), CFFInt(30000), CFFInt(30000), CFFInt(30000), CFFInt(30000),
        CFFInt(30000), CFFInt(30000), CFFInt(30000), CFFInt(30000), CFFInt(30000),
        CFFInt(30000), CFFInt(30000), CFFInt(30000), CFFInt(30000), CFFInt(30000),
        CFFInt(30000), CFFInt(30000), CFFInt(30000), CFFInt(30000), CFFInt(30000),
        CFFInt(30000), CFFInt(30000), CFFInt(30000), CFFInt(30000), CFFInt(30000),
        CFFInt(30000), CFFInt(30000), CFFInt(30000), CFFInt(30000), CFFInt(30000),
        CFFInt(30000), CFFInt(30000), CFFInt(30000), CFFInt(30000), CFFInt(30000),
        CFFInt(30000), CFFInt(30000), CFFInt(30000), CFFInt(30000), CFFInt(30000),
        CFFInt(30000), CFFInt(30000), CFFInt(30000), CFFInt(30000), CFFInt(30000),
    ], "arguments stack limit reached");

    test_cs_err!(bbox_overflow, &[
        CFFInt(32767), UInt8(operator::HORIZONTAL_MOVE_TO),
        CFFInt(32767), UInt8(operator::HORIZONTAL_LINE_TO),
        UInt8(operator::ENDCHAR),
    ], "outline's bounding box is too large");

    #[test]
    fn endchar_in_subr_with_extra_data_1() {
        let data = gen_cff(
            &[],
            &[&[
                CFFInt(30),
                CFFInt(40),
                UInt8(operator::LINE_TO),
                UInt8(operator::ENDCHAR),
            ]],
            &[
                CFFInt(10),
                UInt8(operator::HORIZONTAL_MOVE_TO),
                CFFInt(0 - 107), // subr index - subr bias
                UInt8(operator::CALL_LOCAL_SUBROUTINE),
                CFFInt(30),
                CFFInt(40),
                UInt8(operator::LINE_TO),
            ]
        );

        let metadata = parse_metadata(&data).unwrap();
        let mut builder = Builder(String::new());
        let char_str = metadata.char_strings.get(0).unwrap();
        let res = parse_char_string(char_str, &metadata, &mut builder);
        assert_eq!(res.unwrap_err().to_string(),
                   "unused data left after 'endchar' operator");
    }

    #[test]
    fn endchar_in_subr_with_extra_data_2() {
        let data = gen_cff(
            &[],
            &[&[
                CFFInt(30),
                CFFInt(40),
                UInt8(operator::LINE_TO),
                UInt8(operator::ENDCHAR),
                CFFInt(30),
                CFFInt(40),
                UInt8(operator::LINE_TO),
            ]],
            &[
                CFFInt(10),
                UInt8(operator::HORIZONTAL_MOVE_TO),
                CFFInt(0 - 107), // subr index - subr bias
                UInt8(operator::CALL_LOCAL_SUBROUTINE),
            ]
        );

        let metadata = parse_metadata(&data).unwrap();
        let mut builder = Builder(String::new());
        let char_str = metadata.char_strings.get(0).unwrap();
        let res = parse_char_string(char_str, &metadata, &mut builder);
        assert_eq!(res.unwrap_err().to_string(),
                   "unused data left after 'endchar' operator");
    }

    #[test]
    fn subr_without_return() {
        let data = gen_cff(
            &[],
            &[&[
                CFFInt(30),
                CFFInt(40),
                UInt8(operator::LINE_TO),
                UInt8(operator::ENDCHAR),
                CFFInt(30),
                CFFInt(40),
                UInt8(operator::LINE_TO),
            ]],
            &[
                CFFInt(10),
                UInt8(operator::HORIZONTAL_MOVE_TO),
                CFFInt(0 - 107), // subr index - subr bias
                UInt8(operator::CALL_LOCAL_SUBROUTINE),
            ]
        );

        let metadata = parse_metadata(&data).unwrap();
        let mut builder = Builder(String::new());
        let char_str = metadata.char_strings.get(0).unwrap();
        let res = parse_char_string(char_str, &metadata, &mut builder);
        assert_eq!(res.unwrap_err().to_string(),
                   "unused data left after 'endchar' operator");
    }

    #[test]
    fn recursive_local_subr() {
        let data = gen_cff(
            &[],
            &[&[
                CFFInt(0 - 107), // subr index - subr bias
                UInt8(operator::CALL_LOCAL_SUBROUTINE),
            ]],
            &[
                CFFInt(10),
                UInt8(operator::HORIZONTAL_MOVE_TO),
                CFFInt(0 - 107), // subr index - subr bias
                UInt8(operator::CALL_LOCAL_SUBROUTINE),
            ]
        );

        let metadata = parse_metadata(&data).unwrap();
        let mut builder = Builder(String::new());
        let char_str = metadata.char_strings.get(0).unwrap();
        let res = parse_char_string(char_str, &metadata, &mut builder);
        assert_eq!(res.unwrap_err().to_string(),
                   "subroutines nesting limit reached");
    }

    #[test]
    fn recursive_global_subr() {
        let data = gen_cff(
            &[&[
                CFFInt(0 - 107), // subr index - subr bias
                UInt8(operator::CALL_GLOBAL_SUBROUTINE),
            ]],
            &[],
            &[
                CFFInt(10),
                UInt8(operator::HORIZONTAL_MOVE_TO),
                CFFInt(0 - 107), // subr index - subr bias
                UInt8(operator::CALL_GLOBAL_SUBROUTINE),
            ]
        );

        let metadata = parse_metadata(&data).unwrap();
        let mut builder = Builder(String::new());
        let char_str = metadata.char_strings.get(0).unwrap();
        let res = parse_char_string(char_str, &metadata, &mut builder);
        assert_eq!(res.unwrap_err().to_string(),
                   "subroutines nesting limit reached");
    }

    #[test]
    fn recursive_mixed_subr() {
        let data = gen_cff(
            &[&[
                CFFInt(0 - 107), // subr index - subr bias
                UInt8(operator::CALL_LOCAL_SUBROUTINE),
            ]],
            &[&[
                CFFInt(0 - 107), // subr index - subr bias
                UInt8(operator::CALL_GLOBAL_SUBROUTINE),
            ]],
            &[
                CFFInt(10),
                UInt8(operator::HORIZONTAL_MOVE_TO),
                CFFInt(0 - 107), // subr index - subr bias
                UInt8(operator::CALL_GLOBAL_SUBROUTINE),
            ]
        );

        let metadata = parse_metadata(&data).unwrap();
        let mut builder = Builder(String::new());
        let char_str = metadata.char_strings.get(0).unwrap();
        let res = parse_char_string(char_str, &metadata, &mut builder);
        assert_eq!(res.unwrap_err().to_string(),
                   "subroutines nesting limit reached");
    }

    #[test]
    fn zero_char_string_offset() {
        let data = writer::convert(&[
            // Header
            UInt8(1), // major version
            UInt8(0), // minor version
            UInt8(4), // header size
            UInt8(0), // absolute offset

            // Name INDEX
            UInt16(0), // count

            // Top DICT
            // INDEX
            UInt16(1), // count
            UInt8(1), // offset size
            UInt8(1), // index[0]
            UInt8(3), // index[1]
            // Data
            CFFInt(0), // zero offset!
            UInt8(top_dict_operator::CHAR_STRINGS_OFFSET as u8),
        ]);

        assert!(parse_metadata(&data).is_none());
    }

    #[test]
    fn invalid_char_string_offset() {
        let data = writer::convert(&[
            // Header
            UInt8(1), // major version
            UInt8(0), // minor version
            UInt8(4), // header size
            UInt8(0), // absolute offset

            // Name INDEX
            UInt16(0), // count

            // Top DICT
            // INDEX
            UInt16(1), // count
            UInt8(1), // offset size
            UInt8(1), // index[0]
            UInt8(3), // index[1]
            // Data
            CFFInt(2), // invalid offset!
            UInt8(top_dict_operator::CHAR_STRINGS_OFFSET as u8),
        ]);

        assert!(parse_metadata(&data).is_none());
    }

    #[test]
    fn index_data_count_overflow() {
        let data = writer::convert(&[
            UInt16(std::u16::MAX), // count
            UInt8(1), // offset size
            // other data doesn't matter
        ]);

        assert!(parse_index(&mut Stream::new(&data)).is_some());
    }

    #[test]
    fn index_data_invalid_offset_size_0() {
        let data = writer::convert(&[
            UInt16(1), // count
            UInt8(0), // offset size
            // other data doesn't matter
        ]);

        assert!(parse_index(&mut Stream::new(&data)).is_none());
    }

    #[test]
    fn index_data_invalid_offset_size_5() {
        let data = writer::convert(&[
            UInt16(1), // count
            UInt8(5), // offset size
            // other data doesn't matter
        ]);

        assert!(parse_index(&mut Stream::new(&data)).is_none());
    }

    #[test]
    fn private_dict_size_overflow() {
        let data = writer::convert(&[
            UInt16(1), // count
            UInt8(1), // offset size
            UInt8(1), // index[0]
            UInt8(14), // index[1]
            // Item 0
            CFFInt(5),
            UInt8(top_dict_operator::CHAR_STRINGS_OFFSET as u8),
            // Item 1
            CFFInt(std::i32::MAX), // length
            CFFInt(std::i32::MAX), // offset
            UInt8(top_dict_operator::PRIVATE_DICT_SIZE_AND_OFFSET as u8),
        ]);

        assert_eq!(parse_top_dict(&mut Stream::new(&data)).unwrap(),
                   (5, Some(2147483647..4294967294)));
    }

    #[test]
    fn private_dict_negative_char_strings_offset() {
        let data = writer::convert(&[
            UInt16(1), // count
            UInt8(1), // offset size
            UInt8(1), // index[0]
            UInt8(14), // index[1]
            // Item 0
            CFFInt(-1),
            UInt8(top_dict_operator::CHAR_STRINGS_OFFSET as u8),
        ]);

        assert!(parse_top_dict(&mut Stream::new(&data)).is_none());
    }

    #[test]
    fn private_dict_no_char_strings_offset_operand() {
        let data = writer::convert(&[
            UInt16(1), // count
            UInt8(1), // offset size
            UInt8(1), // index[0]
            UInt8(14), // index[1]
            // Item 0
            // <-- No number here.
            UInt8(top_dict_operator::CHAR_STRINGS_OFFSET as u8),
        ]);

        assert!(parse_top_dict(&mut Stream::new(&data)).is_none());
    }

    #[test]
    fn negative_private_dict_offset_and_size() {
        let data = writer::convert(&[
            UInt16(1), // count
            UInt8(1), // offset size
            UInt8(1), // index[0]
            UInt8(14), // index[1]
            // Item 0
            CFFInt(-1),
            CFFInt(-1),
            UInt8(top_dict_operator::PRIVATE_DICT_SIZE_AND_OFFSET as u8),
        ]);

        assert!(parse_top_dict(&mut Stream::new(&data)).is_none());
    }

    // TODO: return from main
    // TODO: return without endchar
    // TODO: data after return
    // TODO: recursive subr
    // TODO: HORIZONTAL_STEM
    // TODO: VERTICAL_STEM
    // TODO: HORIZONTAL_STEM_HINT_MASK
    // TODO: HINT_MASK
    // TODO: COUNTER_MASK
    // TODO: VERTICAL_STEM_HINT_MASK
    // TODO: CURVE_LINE
    // TODO: LINE_CURVE
    // TODO: VH_CURVE_TO
    // TODO: HFLEX
    // TODO: FLEX
    // TODO: HFLEX1
    // TODO: FLEX1
}<|MERGE_RESOLUTION|>--- conflicted
+++ resolved
@@ -6,12 +6,9 @@
 use core::convert::TryFrom;
 use core::ops::Range;
 
+use crate::{GlyphId, OutlineBuilder, Rect, BBox};
 use crate::parser::{Stream, U24, FromData};
-<<<<<<< HEAD
-use crate::{Font, GlyphId, OutlineBuilder, Rect, BBox};
-=======
-use crate::{GlyphId, OutlineBuilder, Rect};
->>>>>>> f792e3d8
+
 
 // Limits according to the Adobe Technical Note #5176, chapter 4 DICT Data.
 const MAX_OPERANDS_LEN: usize = 48;
