// Useful links:
// http://wwwimages.adobe.com/content/dam/Adobe/en/devnet/font/pdfs/5176.CFF.pdf
// http://wwwimages.adobe.com/content/dam/Adobe/en/devnet/font/pdfs/5177.Type2.pdf
// https://github.com/opentypejs/opentype.js/blob/master/src/tables/cff.js

use core::ops::Range;

use crate::parser::{Stream, U24, FromData};
use crate::{Font, GlyphId, OutlineBuilder, Rect, BBox};

// Limits according to the Adobe Technical Note #5176, chapter 4 DICT Data.
const MAX_OPERANDS_LEN: usize = 48;

// Limits according to the Adobe Technical Note #5177 Appendix B.
const STACK_LIMIT: u8 = 10;
const MAX_ARGUMENTS_STACK_LEN: usize = 48;

const END_OF_FLOAT_FLAG: u8 = 0xf;

const TWO_BYTE_OPERATOR_MARK: u8 = 12;

/// Enumerates some operators defined in the Adobe Technical Note #5177.
mod operator {
    pub const HORIZONTAL_STEM: u8           = 1;
    pub const VERTICAL_STEM: u8             = 3;
    pub const VERTICAL_MOVE_TO: u8          = 4;
    pub const LINE_TO: u8                   = 5;
    pub const HORIZONTAL_LINE_TO: u8        = 6;
    pub const VERTICAL_LINE_TO: u8          = 7;
    pub const CURVE_TO: u8                  = 8;
    pub const CALL_LOCAL_SUBROUTINE: u8     = 10;
    pub const RETURN: u8                    = 11;
    pub const ENDCHAR: u8                   = 14;
    pub const HORIZONTAL_STEM_HINT_MASK: u8 = 18;
    pub const HINT_MASK: u8                 = 19;
    pub const COUNTER_MASK: u8              = 20;
    pub const MOVE_TO: u8                   = 21;
    pub const HORIZONTAL_MOVE_TO: u8        = 22;
    pub const VERTICAL_STEM_HINT_MASK: u8   = 23;
    pub const CURVE_LINE: u8                = 24;
    pub const LINE_CURVE: u8                = 25;
    pub const VV_CURVE_TO: u8               = 26;
    pub const HH_CURVE_TO: u8               = 27;
    pub const SHORT_INT: u8                 = 28;
    pub const CALL_GLOBAL_SUBROUTINE: u8    = 29;
    pub const VH_CURVE_TO: u8               = 30;
    pub const HV_CURVE_TO: u8               = 31;
    pub const HFLEX: u8                     = 34;
    pub const FLEX: u8                      = 35;
    pub const HFLEX1: u8                    = 36;
    pub const FLEX1: u8                     = 37;
    pub const FIXED_16_16: u8               = 255;
}

/// Enumerates some operators defined in the Adobe Technical Note #5176,
/// Table 9 Top DICT Operator Entries
mod top_dict_operator {
    pub const CHAR_STRINGS_OFFSET: u16          = 17;
    pub const PRIVATE_DICT_SIZE_AND_OFFSET: u16 = 18;
}

/// Enumerates some operators defined in the Adobe Technical Note #5176,
/// Table 23 Private DICT Operators
mod private_dict_operator {
    pub const LOCAL_SUBROUTINES_OFFSET: u16 = 19;
}


/// A list of errors that can occur during a CFF table parsing.
#[derive(Clone, Copy, Debug)]
pub enum CFFError {
    ReadOutOfBounds,
    ZeroBBox,
    InvalidOperator,
    UnsupportedOperator,
    MissingEndChar,
    DataAfterEndChar,
    NestingLimitReached,
    ArgumentsStackLimitReached,
    InvalidArgumentsStackLength,
    BboxOverflow,
    MissingMoveTo,
    InvalidSubroutineIndex,
    InvalidItemVariationDataIndex,
}

#[cfg(feature = "logging")]
impl core::fmt::Display for CFFError {
    fn fmt(&self, f: &mut core::fmt::Formatter) -> core::fmt::Result {
        match *self {
            CFFError::ReadOutOfBounds => {
                write!(f, "read out of bounds")
            }
            CFFError::ZeroBBox => {
                write!(f, "zero bbox")
            }
            CFFError::InvalidOperator => {
                write!(f, "an invalid operator occurred")
            }
            CFFError::UnsupportedOperator => {
                write!(f, "an unsupported operator occurred")
            }
            CFFError::MissingEndChar => {
                write!(f, "the 'endchar' operator is missing")
            }
            CFFError::DataAfterEndChar => {
                write!(f, "unused data left after 'endchar' operator")
            }
            CFFError::NestingLimitReached => {
                write!(f, "subroutines nesting limit reached")
            }
            CFFError::ArgumentsStackLimitReached => {
                write!(f, "arguments stack limit reached")
            }
            CFFError::InvalidArgumentsStackLength => {
                write!(f, "an invalid amount of items are in an arguments stack")
            }
            CFFError::BboxOverflow => {
                write!(f, "outline's bounding box is too large")
            }
            CFFError::MissingMoveTo => {
                write!(f, "missing moveto operator")
            }
            CFFError::InvalidSubroutineIndex => {
                write!(f, "an invalid subroutine index")
            }
            CFFError::InvalidItemVariationDataIndex => {
                write!(f, "no ItemVariationData with required index")
            }
        }
    }
}


#[derive(Clone, Copy, Default, Debug)]
pub struct Metadata<'a> {
    global_subrs: DataIndex<'a>,
    local_subrs: DataIndex<'a>,
    char_strings: DataIndex<'a>,
}

pub(crate) fn parse_metadata(data: &[u8]) -> Option<Metadata> {
    let mut s = Stream::new(data);

    // Parse Header.
    let major: u8 = s.read()?;
    s.skip::<u8>(); // minor
    let header_size: u8 = s.read()?;
    s.skip::<u8>(); // Absolute offset

    if major != 1 {
        return None;
    }

    // Jump to Name INDEX. It's not necessarily right after the header.
    if header_size > s.offset() as u8 {
        s.advance(header_size as u32 - s.offset() as u32);
    }

    // Skip Name INDEX.
    skip_index(&mut s)?;

    let (char_strings_offset, private_dict_range) = parse_top_dict(&mut s)?;

    // Must be set, otherwise there are nothing to parse.
    if char_strings_offset == 0 {
        return None;
    }

    let subroutines_offset = if let Some(range) = private_dict_range.clone() {
        parse_private_dict(data.get(range)?)
    } else {
        None
    };

    // Skip String INDEX.
    skip_index(&mut s)?;

    // Parse Global Subroutines INDEX.
    let mut metadata = Metadata::default();
    metadata.global_subrs = parse_index(&mut s)?;

    match (private_dict_range, subroutines_offset) {
        (Some(private_dict_range), Some(subroutines_offset)) => {
            // 'The local subroutines offset is relative to the beginning
            // of the Private DICT data.'
            if let Some(start) = private_dict_range.start.checked_add(subroutines_offset) {
                let data = data.get(start..data.len())?;
                let mut s = Stream::new(data);
                metadata.local_subrs = parse_index(&mut s)?;
            }
        }
        _ => {}
    }

    // TODO: check that index is not default
    metadata.char_strings = {
        let mut s = Stream::new_at(data, char_strings_offset);
        parse_index(&mut s)?
    };

    Some(metadata)
}


impl<'a> Font<'a> {
    pub(crate) fn cff_glyph_outline(
        &self,
        metadata: &Metadata,
        glyph_id: GlyphId,
        builder: &mut dyn OutlineBuilder,
    ) -> Option<Rect> {
        let data = metadata.char_strings.get(glyph_id.0)?;
        match parse_char_string(data, metadata, builder) {
            Ok(bbox) => Some(bbox),
            Err(CFFError::ZeroBBox) => None,
            #[allow(unused_variables)]
            Err(e) => {
                warn!("Glyph {} parsing failed cause {}.", glyph_id.0, e);
                None
            }
        }
    }
}

fn parse_top_dict(s: &mut Stream) -> Option<(usize, Option<Range<usize>>)> {
    let mut char_strings_offset = 0;
    let mut private_dict_range = None;

    let index = parse_index(s)?;

    // The Top DICT INDEX should have only one dictionary.
    let data = index.get(0)?;

    let mut dict_parser = DictionaryParser::new(data);
    while let Some(operator) = dict_parser.parse_next() {
        match operator.get() {
            top_dict_operator::CHAR_STRINGS_OFFSET => {
                dict_parser.parse_operands()?;
                let operands = dict_parser.operands();

                if operands.len() == 1 {
                    char_strings_offset = operands[0] as usize;
                }
            }
            top_dict_operator::PRIVATE_DICT_SIZE_AND_OFFSET => {
                dict_parser.parse_operands()?;
                let operands = dict_parser.operands();

                if operands.len() == 2 {
                    let len = operands[0] as usize;
                    let start = operands[1] as usize;
                    private_dict_range = Some(start..start+len);
                }
            }
            _ => {}
        }

        if char_strings_offset != 0 && private_dict_range.is_some() {
            break;
        }
    }

    Some((char_strings_offset, private_dict_range))
}

fn parse_private_dict(data: &[u8]) -> Option<usize> {
    let mut subroutines_offset = None;
    let mut dict_parser = DictionaryParser::new(data);
    while let Some(operator) = dict_parser.parse_next() {
        if operator.get() == private_dict_operator::LOCAL_SUBROUTINES_OFFSET {
            dict_parser.parse_operands()?;
            let operands = dict_parser.operands();

            if operands.len() == 1 {
                subroutines_offset = Some(operands[0] as usize);
            }

            break;
        }
    }

    subroutines_offset
}

struct CharStringParserContext<'a> {
    metadata: &'a Metadata<'a>,
    is_first_move_to: bool,
    has_move_to: bool,
    width_parsed: bool,
    stems_len: u32,
    has_endchar: bool,
}

fn parse_char_string(
    data: &[u8],
    metadata: &Metadata,
    builder: &mut dyn OutlineBuilder,
) -> Result<Rect, CFFError> {
    let mut ctx = CharStringParserContext {
        metadata,
        is_first_move_to: true,
        has_move_to: false,
        width_parsed: false,
        stems_len: 0,
        has_endchar: false,
    };

    let mut inner_builder = Builder {
        builder,
        bbox: BBox::new(),
    };

    let mut stack = ArgumentsStack {
        data: &mut [0.0; MAX_ARGUMENTS_STACK_LEN],
        len: 0,
        max_len: MAX_ARGUMENTS_STACK_LEN,
    };
    let _ = _parse_char_string(&mut ctx, data, 0.0, 0.0, &mut stack, 0, &mut inner_builder)?;

    if !ctx.has_endchar {
        return Err(CFFError::MissingEndChar);
    }

    let bbox = inner_builder.bbox;

    // Check that bbox was changed.
    if bbox.is_default() {
        return Err(CFFError::ZeroBBox);
    }

    bbox.to_rect().ok_or(CFFError::BboxOverflow)
}


<<<<<<< HEAD
pub trait OutlineBuilderInner {
    fn move_to(&mut self, x: f32, y: f32);
    fn line_to(&mut self, x: f32, y: f32);
    fn curve_to(&mut self, x1: f32, y1: f32, x2: f32, y2: f32, x: f32, y: f32);
    fn close(&mut self);
}

pub(crate) struct Builder<'a> {
=======
pub struct RectF {
    pub x_min: f32,
    pub y_min: f32,
    pub x_max: f32,
    pub y_max: f32,
}

pub struct Builder<'a> {
>>>>>>> 0d2efb8f
    pub builder: &'a mut dyn OutlineBuilder,
    pub bbox: BBox,
}

impl<'a> Builder<'a> {
    #[inline]
    fn move_to(&mut self, x: f32, y: f32) {
        self.bbox.extend_by(x, y);
        self.builder.move_to(x, y);
    }

    #[inline]
    fn line_to(&mut self, x: f32, y: f32) {
        self.bbox.extend_by(x, y);
        self.builder.line_to(x, y);
    }

    #[inline]
    fn curve_to(&mut self, x1: f32, y1: f32, x2: f32, y2: f32, x: f32, y: f32) {
        self.bbox.extend_by(x1, y1);
        self.bbox.extend_by(x2, y2);
        self.bbox.extend_by(x, y);
        self.builder.curve_to(x1, y1, x2, y2, x, y);
    }

    #[inline]
    fn close(&mut self) {
        self.builder.close();
    }
}

fn _parse_char_string(
    ctx: &mut CharStringParserContext,
    char_string: &[u8],
    mut x: f32,
    mut y: f32,
    stack: &mut ArgumentsStack,
    depth: u8,
    builder: &mut Builder,
) -> Result<(f32, f32), CFFError> {
    let mut s = Stream::new(char_string);
    while !s.at_end() {
        let op: u8 = s.read().ok_or(CFFError::ReadOutOfBounds)?;
        match op {
            0 | 2 | 9 | 13 | 15 | 16 | 17 => {
                // Reserved.
                return Err(CFFError::InvalidOperator);
            }
            operator::HORIZONTAL_STEM |
            operator::VERTICAL_STEM |
            operator::HORIZONTAL_STEM_HINT_MASK |
            operator::VERTICAL_STEM_HINT_MASK => {
                // y dy {dya dyb}* hstem
                // x dx {dxa dxb}* vstem
                // y dy {dya dyb}* hstemhm
                // x dx {dxa dxb}* vstemhm

                // If the stack length is uneven, than the first value is a `width`.
                let len = if stack.len().is_odd() && !ctx.width_parsed {
                    ctx.width_parsed = true;
                    stack.len() - 1
                } else {
                    stack.len()
                };

                ctx.stems_len += len as u32 >> 1;

                // We are ignoring the hint operators.
                stack.clear();
            }
            operator::VERTICAL_MOVE_TO => {
                // dy1

                let mut i = 0;
                if stack.len() == 2 && !ctx.width_parsed {
                    i += 1;
                    ctx.width_parsed = true;
                } else if stack.len() != 1 {
                    return Err(CFFError::InvalidArgumentsStackLength);
                }

                if ctx.is_first_move_to {
                    ctx.is_first_move_to = false;
                } else {
                    builder.close();
                }

                ctx.has_move_to = true;

                y += stack.at(i);
                builder.move_to(x, y);

                stack.clear();
            }
            operator::LINE_TO => {
                // {dxa dya}+

                if !ctx.has_move_to {
                    return Err(CFFError::MissingMoveTo);
                }

                if stack.len().is_odd() {
                    return Err(CFFError::InvalidArgumentsStackLength);
                }

                let mut i = 0;
                while i < stack.len() {
                    x += stack.at(i + 0);
                    y += stack.at(i + 1);
                    builder.line_to(x, y);
                    i += 2;
                }

                stack.clear();
            }
            operator::HORIZONTAL_LINE_TO => {
                // dx1 {dya dxb}*
                //     {dxa dyb}+

                if !ctx.has_move_to {
                    return Err(CFFError::MissingMoveTo);
                }

                if stack.is_empty() {
                    return Err(CFFError::InvalidArgumentsStackLength);
                }

                let mut i = 0;
                while i < stack.len() {
                    x += stack.at(i);
                    i += 1;
                    builder.line_to(x, y);

                    if i == stack.len() {
                        break;
                    }

                    y += stack.at(i);
                    i += 1;
                    builder.line_to(x, y);
                }

                stack.clear();
            }
            operator::VERTICAL_LINE_TO => {
                // dy1 {dxa dyb}*
                //     {dya dxb}+

                if !ctx.has_move_to {
                    return Err(CFFError::MissingMoveTo);
                }

                if stack.is_empty() {
                    return Err(CFFError::InvalidArgumentsStackLength);
                }

                let mut i = 0;
                while i < stack.len() {
                    y += stack.at(i);
                    i += 1;
                    builder.line_to(x, y);

                    if i == stack.len() {
                        break;
                    }

                    x += stack.at(i);
                    i += 1;
                    builder.line_to(x, y);
                }

                stack.clear();
            }
            operator::CURVE_TO => {
                // {dxa dya dxb dyb dxc dyc}+

                if !ctx.has_move_to {
                    return Err(CFFError::MissingMoveTo);
                }

                if stack.len() % 6 != 0 {
                    return Err(CFFError::InvalidArgumentsStackLength);
                }

                let mut i = 0;
                while i < stack.len() {
                    let x1 = x + stack.at(i + 0);
                    let y1 = y + stack.at(i + 1);
                    let x2 = x1 + stack.at(i + 2);
                    let y2 = y1 + stack.at(i + 3);
                    x = x2 + stack.at(i + 4);
                    y = y2 + stack.at(i + 5);

                    builder.curve_to(x1, y1, x2, y2, x, y);
                    i += 6;
                }

                stack.clear();
            }
            operator::CALL_LOCAL_SUBROUTINE => {
                if stack.is_empty() {
                    return Err(CFFError::InvalidArgumentsStackLength);
                }

                if depth == STACK_LIMIT {
                    return Err(CFFError::NestingLimitReached);
                }

                let subroutine_bias = calc_subroutine_bias(ctx.metadata.local_subrs.len() as u16);
                let index = stack.pop() as i32 + subroutine_bias as i32;
                let char_string = ctx.metadata.local_subrs.get(index as u16)
                    .ok_or(CFFError::InvalidSubroutineIndex)?;
                let pos = _parse_char_string(ctx, char_string, x, y, stack, depth + 1, builder)?;
                x = pos.0;
                y = pos.1;

                if ctx.has_endchar {
                    if !s.at_end() {
                        return Err(CFFError::DataAfterEndChar);
                    }

                    break;
                }
            }
            operator::RETURN => {
                break;
            }
            TWO_BYTE_OPERATOR_MARK => {
                // flex
                let op2: u8 = s.read().ok_or(CFFError::ReadOutOfBounds)?;
                match op2 {
                    operator::HFLEX => {
                        // dx1 dx2 dy2 dx3 dx4 dx5 dx6

                        if !ctx.has_move_to {
                            return Err(CFFError::MissingMoveTo);
                        }

                        if stack.len() != 7 {
                            return Err(CFFError::InvalidArgumentsStackLength);
                        }

                        let dx1 = x + stack.at(0);
                        let dy1 = y;
                        let dx2 = dx1 + stack.at(1);
                        let dy2 = dy1 + stack.at(2);
                        let dx3 = dx2 + stack.at(3);
                        let dy3 = dy2;
                        let dx4 = dx3 + stack.at(4);
                        let dy4 = dy2;
                        let dx5 = dx4 + stack.at(5);
                        let dy5 = y;
                        x = dx5 + stack.at(6);
                        builder.curve_to(dx1, dy1, dx2, dy2, dx3, dy3);
                        builder.curve_to(dx4, dy4, dx5, dy5, x, y);

                        stack.clear();
                    }
                    operator::FLEX => {
                        // dx1 dy1 dx2 dy2 dx3 dy3 dx4 dy4 dx5 dy5 dx6 dy6 fd

                        if !ctx.has_move_to {
                            return Err(CFFError::MissingMoveTo);
                        }

                        if stack.len() != 13 {
                            return Err(CFFError::InvalidArgumentsStackLength);
                        }

                        let dx1 = x + stack.at(0);
                        let dy1 = y + stack.at(1);
                        let dx2 = dx1 + stack.at(2);
                        let dy2 = dy1 + stack.at(3);
                        let dx3 = dx2 + stack.at(4);
                        let dy3 = dy2 + stack.at(5);
                        let dx4 = dx3 + stack.at(6);
                        let dy4 = dy3 + stack.at(7);
                        let dx5 = dx4 + stack.at(8);
                        let dy5 = dy4 + stack.at(9);
                        x = dx5 + stack.at(10);
                        y = dy5 + stack.at(11);
                        builder.curve_to(dx1, dy1, dx2, dy2, dx3, dy3);
                        builder.curve_to(dx4, dy4, dx5, dy5, x, y);

                        stack.clear();
                    }
                    operator::HFLEX1 => {
                        // dx1 dy1 dx2 dy2 dx3 dx4 dx5 dy5 dx6

                        if !ctx.has_move_to {
                            return Err(CFFError::MissingMoveTo);
                        }

                        if stack.len() != 9 {
                            return Err(CFFError::InvalidArgumentsStackLength);
                        }

                        let dx1 = x + stack.at(0);
                        let dy1 = y + stack.at(1);
                        let dx2 = dx1 + stack.at(2);
                        let dy2 = dy1 + stack.at(3);
                        let dx3 = dx2 + stack.at(4);
                        let dy3 = dy2;
                        let dx4 = dx3 + stack.at(5);
                        let dy4 = dy2;
                        let dx5 = dx4 + stack.at(6);
                        let dy5 = dy4 + stack.at(7);
                        x = dx5 + stack.at(8);
                        builder.curve_to(dx1, dy1, dx2, dy2, dx3, dy3);
                        builder.curve_to(dx4, dy4, dx5, dy5, x, y);

                        stack.clear();
                    }
                    operator::FLEX1 => {
                        // dx1 dy1 dx2 dy2 dx3 dy3 dx4 dy4 dx5 dy5 d6

                        if !ctx.has_move_to {
                            return Err(CFFError::MissingMoveTo);
                        }

                        if stack.len() != 11 {
                            return Err(CFFError::InvalidArgumentsStackLength);
                        }

                        let dx1 = x + stack.at(0);
                        let dy1 = y + stack.at(1);
                        let dx2 = dx1 + stack.at(2);
                        let dy2 = dy1 + stack.at(3);
                        let dx3 = dx2 + stack.at(4);
                        let dy3 = dy2 + stack.at(5);
                        let dx4 = dx3 + stack.at(6);
                        let dy4 = dy3 + stack.at(7);
                        let dx5 = dx4 + stack.at(8);
                        let dy5 = dy4 + stack.at(9);

                        if f32_abs(dx5 - x) > f32_abs(dy5 - y) {
                            x = dx5 + stack.at(10);
                        } else {
                            y = dy5 + stack.at(10);
                        }

                        builder.curve_to(dx1, dy1, dx2, dy2, dx3, dy3);
                        builder.curve_to(dx4, dy4, dx5, dy5, x, y);

                        stack.clear();
                    }
                    _ => {
                        return Err(CFFError::UnsupportedOperator);
                    }
                }
            }
            operator::ENDCHAR => {
                if !stack.is_empty() && !ctx.width_parsed {
                    stack.clear();
                    ctx.width_parsed = true;
                }

                if !ctx.is_first_move_to {
                    ctx.is_first_move_to = true;
                    builder.close();
                }

                if !s.at_end() {
                    return Err(CFFError::DataAfterEndChar);
                }

                ctx.has_endchar = true;

                break;
            }
            operator::HINT_MASK | operator::COUNTER_MASK => {
                let mut len = stack.len();

                // We are ignoring the hint operators.
                stack.clear();

                // If the stack length is uneven, than the first value is a `width`.
                if len.is_odd() && !ctx.width_parsed {
                    len -= 1;
                    ctx.width_parsed = true;
                }

                ctx.stems_len += len as u32 >> 1;

                s.advance((ctx.stems_len + 7) >> 3);
            }
            operator::MOVE_TO => {
                // dx1 dy1

                let mut i = 0;
                if stack.len() == 3 && !ctx.width_parsed {
                    i += 1;
                    ctx.width_parsed = true;
                } else if stack.len() != 2 {
                    return Err(CFFError::InvalidArgumentsStackLength);
                }

                if ctx.is_first_move_to {
                    ctx.is_first_move_to = false;
                } else {
                    builder.close();
                }

                ctx.has_move_to = true;

                x += stack.at(i + 0);
                y += stack.at(i + 1);
                builder.move_to(x, y);

                stack.clear();
            }
            operator::HORIZONTAL_MOVE_TO => {
                // dx1

                let mut i = 0;
                if stack.len() == 2 && !ctx.width_parsed {
                    i += 1;
                    ctx.width_parsed = true;
                } else if stack.len() != 1 {
                    return Err(CFFError::InvalidArgumentsStackLength);
                }

                if ctx.is_first_move_to {
                    ctx.is_first_move_to = false;
                } else {
                    builder.close();
                }

                ctx.has_move_to = true;

                x += stack.at(i);
                builder.move_to(x, y);

                stack.clear();
            }
            operator::CURVE_LINE => {
                // {dxa dya dxb dyb dxc dyc}+ dxd dyd

                if !ctx.has_move_to {
                    return Err(CFFError::MissingMoveTo);
                }

                if stack.len() < 8 {
                    return Err(CFFError::InvalidArgumentsStackLength);
                }

                if (stack.len() - 2) % 6 != 0 {
                    return Err(CFFError::InvalidArgumentsStackLength);
                }

                let mut i = 0;
                while i < stack.len() - 2 {
                    let x1 = x + stack.at(i + 0);
                    let y1 = y + stack.at(i + 1);
                    let x2 = x1 + stack.at(i + 2);
                    let y2 = y1 + stack.at(i + 3);
                    x = x2 + stack.at(i + 4);
                    y = y2 + stack.at(i + 5);

                    builder.curve_to(x1, y1, x2, y2, x, y);
                    i += 6;
                }

                x += stack.at(i + 0);
                y += stack.at(i + 1);
                builder.line_to(x, y);

                stack.clear();
            }
            operator::LINE_CURVE => {
                // {dxa dya}+ dxb dyb dxc dyc dxd dyd

                if !ctx.has_move_to {
                    return Err(CFFError::MissingMoveTo);
                }

                if stack.len() < 8 {
                    return Err(CFFError::InvalidArgumentsStackLength);
                }

                if (stack.len() - 6).is_odd() {
                    return Err(CFFError::InvalidArgumentsStackLength);
                }

                let mut i = 0;
                while i < stack.len() - 6 {
                    x += stack.at(i + 0);
                    y += stack.at(i + 1);

                    builder.line_to(x, y);
                    i += 2;
                }

                let x1 = x + stack.at(i + 0);
                let y1 = y + stack.at(i + 1);
                let x2 = x1 + stack.at(i + 2);
                let y2 = y1 + stack.at(i + 3);
                x = x2 + stack.at(i + 4);
                y = y2 + stack.at(i + 5);
                builder.curve_to(x1, y1, x2, y2, x, y);

                stack.clear();
            }
            operator::VV_CURVE_TO => {
                // dx1? {dya dxb dyb dyc}+

                if !ctx.has_move_to {
                    return Err(CFFError::MissingMoveTo);
                }

                let mut i = 0;

                // The odd argument count indicates an X position.
                if stack.len().is_odd() {
                    x += stack.at(0);
                    i += 1;
                }

                if (stack.len() - i) % 4 != 0 {
                    return Err(CFFError::InvalidArgumentsStackLength);
                }

                while i < stack.len() {
                    let x1 = x;
                    let y1 = y + stack.at(i + 0);
                    let x2 = x1 + stack.at(i + 1);
                    let y2 = y1 + stack.at(i + 2);
                    x = x2;
                    y = y2 + stack.at(i + 3);

                    builder.curve_to(x1, y1, x2, y2, x, y);
                    i += 4;
                }

                stack.clear();
            }
            operator::HH_CURVE_TO => {
                // dy1? {dxa dxb dyb dxc}+

                if !ctx.has_move_to {
                    return Err(CFFError::MissingMoveTo);
                }

                let mut i = 0;

                // The odd argument count indicates an Y position.
                if stack.len().is_odd() {
                    y += stack.at(0);
                    i += 1;
                }

                if (stack.len() - i) % 4 != 0 {
                    return Err(CFFError::InvalidArgumentsStackLength);
                }

                while i < stack.len() {
                    let x1 = x + stack.at(i + 0);
                    let y1 = y;
                    let x2 = x1 + stack.at(i + 1);
                    let y2 = y1 + stack.at(i + 2);
                    x = x2 + stack.at(i + 3);
                    y = y2;

                    builder.curve_to(x1, y1, x2, y2, x, y);
                    i += 4;
                }

                stack.clear();
            }
            operator::SHORT_INT => {
                let b1 = s.read::<u8>().ok_or(CFFError::ReadOutOfBounds)? as i32;
                let b2 = s.read::<u8>().ok_or(CFFError::ReadOutOfBounds)? as i32;
                let n = ((b1 << 24) | (b2 << 16)) >> 16;
                debug_assert!((-32768..=32767).contains(&n));
                stack.push(n as f32)?;
            }
            operator::CALL_GLOBAL_SUBROUTINE => {
                if stack.is_empty() {
                    return Err(CFFError::InvalidArgumentsStackLength);
                }

                if depth == STACK_LIMIT {
                    return Err(CFFError::NestingLimitReached);
                }

                let subroutine_bias = calc_subroutine_bias(ctx.metadata.global_subrs.len() as u16);
                let index = stack.pop() as i32 + subroutine_bias as i32;
                let char_string = ctx.metadata.global_subrs.get(index as u16)
                    .ok_or(CFFError::InvalidSubroutineIndex)?;
                let pos = _parse_char_string(ctx, char_string, x, y, stack, depth + 1, builder)?;
                x = pos.0;
                y = pos.1;

                if ctx.has_endchar {
                    if !s.at_end() {
                        return Err(CFFError::DataAfterEndChar);
                    }

                    break;
                }
            }
            operator::VH_CURVE_TO => {
                // dy1 dx2 dy2 dx3 {dxa dxb dyb dyc dyd dxe dye dxf}* dyf?
                //                 {dya dxb dyb dxc dxd dxe dye dyf}+ dxf?

                if !ctx.has_move_to {
                    return Err(CFFError::MissingMoveTo);
                }

                if stack.len() < 4 {
                    return Err(CFFError::InvalidArgumentsStackLength);
                }

                stack.reverse();
                while !stack.is_empty() {
                    if stack.len() < 4 {
                        return Err(CFFError::InvalidArgumentsStackLength);
                    }

                    let x1 = x;
                    let y1 = y + stack.pop();
                    let x2 = x1 + stack.pop();
                    let y2 = y1 + stack.pop();
                    x = x2 + stack.pop();
                    y = y2 + if stack.len() == 1 { stack.pop() } else { 0.0 };
                    builder.curve_to(x1, y1, x2, y2, x, y);
                    if stack.is_empty() {
                        break;
                    }

                    if stack.len() < 4 {
                        return Err(CFFError::InvalidArgumentsStackLength);
                    }

                    let x1 = x + stack.pop();
                    let y1 = y;
                    let x2 = x1 + stack.pop();
                    let y2 = y1 + stack.pop();
                    y = y2 + stack.pop();
                    x = x2 + if stack.len() == 1 { stack.pop() } else { 0.0 };
                    builder.curve_to(x1, y1, x2, y2, x, y);
                }

                debug_assert!(stack.is_empty());
            }
            operator::HV_CURVE_TO => {
                // dx1 dx2 dy2 dy3 {dya dxb dyb dxc dxd dxe dye dyf}* dxf?
                //                 {dxa dxb dyb dyc dyd dxe dye dxf}+ dyf?

                if !ctx.has_move_to {
                    return Err(CFFError::MissingMoveTo);
                }

                if stack.len() < 4 {
                    return Err(CFFError::InvalidArgumentsStackLength);
                }

                stack.reverse();
                while !stack.is_empty() {
                    if stack.len() < 4 {
                        return Err(CFFError::InvalidArgumentsStackLength);
                    }

                    let x1 = x + stack.pop();
                    let y1 = y;
                    let x2 = x1 + stack.pop();
                    let y2 = y1 + stack.pop();
                    y = y2 + stack.pop();
                    x = x2 + if stack.len() == 1 { stack.pop() } else { 0.0 };
                    builder.curve_to(x1, y1, x2, y2, x, y);
                    if stack.is_empty() {
                        break;
                    }

                    if stack.len() < 4 {
                        return Err(CFFError::InvalidArgumentsStackLength);
                    }

                    let x1 = x;
                    let y1 = y + stack.pop();
                    let x2 = x1 + stack.pop();
                    let y2 = y1 + stack.pop();
                    x = x2 + stack.pop();
                    y = y2 + if stack.len() == 1 { stack.pop() } else { 0.0 };
                    builder.curve_to(x1, y1, x2, y2, x, y);
                }

                debug_assert!(stack.is_empty());
            }
            32..=246 => {
                let n = op as i32 - 139;
                stack.push(n as f32)?;
            }
            247..=250 => {
                let b1 = s.read::<u8>().ok_or(CFFError::ReadOutOfBounds)? as i32;
                let n = (op as i32 - 247) * 256 + b1 + 108;
                debug_assert!((108..=1131).contains(&n));
                stack.push(n as f32)?;
            }
            251..=254 => {
                let b1 = s.read::<u8>().ok_or(CFFError::ReadOutOfBounds)? as i32;
                let n = -(op as i32 - 251) * 256 - b1 - 108;
                debug_assert!((-1131..=-108).contains(&n));
                stack.push(n as f32)?;
            }
            operator::FIXED_16_16 => {
                let n = s.read::<u32>().ok_or(CFFError::ReadOutOfBounds)? as i32 as f32 / 65536.0;
                stack.push(n)?;
            }
        }
    }

    // TODO: 'A charstring subroutine must end with either an endchar or a return operator.'

    Ok((x, y))
}

// Adobe Technical Note #5176, Chapter 16 "Local / Global Subrs INDEXes"
#[inline]
pub fn calc_subroutine_bias(len: u16) -> u16 {
    if len < 1240 {
        107
    } else if len < 33900 {
        1131
    } else {
        32768
    }
}

fn parse_index<'a>(s: &mut Stream<'a>) -> Option<DataIndex<'a>> {
    let count: u16 = s.read()?;
    if count != 0 && count != core::u16::MAX {
        parse_index_impl(count as u32, s)
    } else {
        Some(DataIndex::default())
    }
}

#[inline]
pub fn parse_index_impl<'a>(count: u32, s: &mut Stream<'a>) -> Option<DataIndex<'a>> {
    let offset_size: OffsetSize = try_parse_offset_size(s)?;
    let offsets_len = (count + 1).checked_mul(offset_size as u32)?;
    let offsets = VarOffsets {
        data: &s.read_bytes(offsets_len)?,
        offset_size,
    };

    // Last offset indicates a Data Index size.
    match offsets.last() {
        Some(last_offset) => {
            let data = s.read_bytes(last_offset)?;
            Some(DataIndex { data, offsets })
        }
        None => {
            Some(DataIndex::default())
        }
    }
}

fn skip_index(s: &mut Stream) -> Option<()> {
    let count: u16 = s.read()?;
    if count != 0 && count != core::u16::MAX {
        let offset_size: OffsetSize = try_parse_offset_size(s)?;
        let offsets_len = (count + 1) as u32 * offset_size as u32;
        let offsets = VarOffsets {
            data: &s.read_bytes(offsets_len)?,
            offset_size,
        };

        if let Some(last_offset) = offsets.last() {
            s.advance(last_offset);
        }
    }

    Some(())
}


#[derive(Clone, Copy, Debug)]
pub struct VarOffsets<'a> {
    pub data: &'a [u8],
    pub offset_size: OffsetSize,
}

impl<'a> VarOffsets<'a> {
    pub fn get(&self, index: u16) -> Option<u32> {
        if index >= self.len() {
            return None;
        }

        let start = index as usize * self.offset_size as usize;
        let end = start + self.offset_size as usize;
        let data = self.data.get(start..end)?;
        let n: u32 = match self.offset_size {
            OffsetSize::Size1 => u8::parse(data) as u32,
            OffsetSize::Size2 => u16::parse(data) as u32,
            OffsetSize::Size3 => U24::parse(data).0,
            OffsetSize::Size4 => u32::parse(data),
        };

        // Offset must be positive.
        if n == 0 {
            return None;
        }

        // Offsets are offset by one byte in the font,
        // so we have to shift them back.
        Some(n - 1)
    }

    #[inline]
    pub fn last(&self) -> Option<u32> {
        if !self.is_empty() {
            self.get(self.len() - 1)
        } else {
            None
        }
    }

    #[inline]
    pub fn len(&self) -> u16 {
        self.data.len() as u16 / self.offset_size as u16
    }

    #[inline]
    pub fn is_empty(&self) -> bool {
        self.len() == 0
    }
}


#[derive(Clone, Copy, Debug)]
pub struct DataIndex<'a> {
    pub data: &'a [u8],
    pub offsets: VarOffsets<'a>,
}

impl<'a> Default for DataIndex<'a> {
    #[inline]
    fn default() -> Self {
        DataIndex {
            data: b"",
            offsets: VarOffsets { data: b"", offset_size: OffsetSize::Size1 },
        }
    }
}

impl<'a> IntoIterator for DataIndex<'a> {
    type Item = &'a [u8];
    type IntoIter = DataIndexIter<'a>;

    #[inline]
    fn into_iter(self) -> Self::IntoIter {
        DataIndexIter {
            data: self,
            offset: 0,
        }
    }
}

impl<'a> DataIndex<'a> {
    #[inline]
    pub fn len(&self) -> u16 {
        if !self.offsets.is_empty() {
            // Last offset points to the byte after the `Object data`.
            // We should skip it.
            self.offsets.len() - 1
        } else {
            0
        }
    }

    pub fn get(&self, index: u16) -> Option<&'a [u8]> {
        // Check for overflow first.
        if index == core::u16::MAX {
            None
        } else if index + 1 < self.offsets.len() {
            let start = self.offsets.get(index)? as usize;
            let end = self.offsets.get(index + 1)? as usize;
            let data = self.data.get(start..end)?;
            Some(data)
        } else {
            None
        }
    }
}

pub struct DataIndexIter<'a> {
    data: DataIndex<'a>,
    offset: u16,
}

impl<'a> Iterator for DataIndexIter<'a> {
    type Item = &'a [u8];

    #[inline]
    fn next(&mut self) -> Option<Self::Item> {
        if self.offset == self.data.len() {
            return None;
        }

        let index = self.offset;
        self.offset += 1;
        self.data.get(index)
    }
}


#[derive(Clone, Copy, Debug)]
pub enum OffsetSize {
    Size1 = 1,
    Size2 = 2,
    Size3 = 3,
    Size4 = 4,
}

#[inline]
fn try_parse_offset_size(s: &mut Stream) -> Option<OffsetSize> {
    match s.read::<u8>()? {
        1 => Some(OffsetSize::Size1),
        2 => Some(OffsetSize::Size2),
        3 => Some(OffsetSize::Size3),
        4 => Some(OffsetSize::Size4),
        _ => None,
    }
}


#[derive(Clone, Copy, Debug)]
pub struct Operator(pub u16);

impl Operator {
    #[inline]
    pub fn get(self) -> u16 { self.0 }
}


struct DictionaryParser<'a> {
    data: &'a [u8],
    // The current offset.
    offset: usize,
    // Offset to the last operands start.
    operands_offset: usize,
    // Actual operands.
    operands: [i32; MAX_OPERANDS_LEN], // 192B
    // An amount of operands in the `operands` array.
    operands_len: u8,
}

impl<'a> DictionaryParser<'a> {
    #[inline]
    fn new(data: &'a [u8]) -> Self {
        DictionaryParser {
            data,
            offset: 0,
            operands_offset: 0,
            operands: [0; MAX_OPERANDS_LEN],
            operands_len: 0,
        }
    }

    #[inline(never)]
    fn parse_next(&mut self) -> Option<Operator> {
        let mut s = Stream::new_at(self.data, self.offset);
        self.operands_offset = self.offset;
        while !s.at_end() {
            let b: u8 = s.read()?;
            // 0..=21 bytes are operators.
            if is_dict_one_byte_op(b) {
                let mut operator = b as u16;

                // Check that operator is two byte long.
                if b == TWO_BYTE_OPERATOR_MARK {
                    // Use a 1200 'prefix' to make two byte operators more readable.
                    // 12 3 => 1203
                    operator = 1200 + s.read::<u8>()? as u16;
                }

                self.offset = s.offset();
                return Some(Operator(operator));
            } else {
                skip_number(b, &mut s)?;
            }
        }

        None
    }

    /// Parses operands of the current operator.
    ///
    /// In the DICT structure, operands are defined before an operator.
    /// So we are trying to find an operator first and the we can actually parse the operands.
    ///
    /// Since this methods is pretty expensive and we do not care about most of the operators,
    /// we can speed up parsing by parsing operands only for required operators.
    ///
    /// We still have to "skip" operands during operators search (see `skip_number()`),
    /// but it's still faster that a naive method.
    fn parse_operands(&mut self) -> Option<()> {
        let mut s = Stream::new_at(self.data, self.operands_offset);
        self.operands_len = 0;
        while !s.at_end() {
            let b: u8 = s.read()?;
            // 0..=21 bytes are operators.
            if is_dict_one_byte_op(b) {
                break;
            } else {
                let op = parse_number(b, &mut s)?;
                self.operands[self.operands_len as usize] = op;
                self.operands_len += 1;

                if self.operands_len >= MAX_OPERANDS_LEN as u8 {
                    break;
                }
            }
        }

        Some(())
    }

    #[inline]
    fn operands(&self) -> &[i32] {
        &self.operands[..self.operands_len as usize]
    }
}

// One-byte CFF DICT Operators according to the
// Adobe Technical Note #5176, Appendix H CFF DICT Encoding.
pub fn is_dict_one_byte_op(b: u8) -> bool {
    match b {
        0..=27 => true,
        28..=30 => false, // numbers
        31 => true, // Reserved
        32..=254 => false, // numbers
        255 => true, // Reserved
    }
}

// Adobe Technical Note #5177, Table 3 Operand Encoding
pub fn parse_number(b0: u8, s: &mut Stream) -> Option<i32> {
    match b0 {
        28 => {
            let n = s.read::<u16>()? as i32;
            Some(n)
        }
        29 => {
            let n = s.read::<u32>()? as i32;
            Some(n)
        }
        30 => {
            // We do not parse float, because we don't use it.
            // And by skipping it we can remove the core::num::dec2flt dependency.
            while !s.at_end() {
                let b1: u8 = s.read()?;
                let nibble1 = b1 >> 4;
                let nibble2 = b1 & 15;
                if nibble1 == END_OF_FLOAT_FLAG || nibble2 == END_OF_FLOAT_FLAG {
                    break;
                }
            }
            Some(0)
        }
        32..=246 => {
            let n = b0 as i32 - 139;
            Some(n)
        }
        247..=250 => {
            let b1 = s.read::<u8>()? as i32;
            let n = (b0 as i32 - 247) * 256 + b1 + 108;
            Some(n)
        }
        251..=254 => {
            let b1 = s.read::<u8>()? as i32;
            let n = -(b0 as i32 - 251) * 256 - b1 - 108;
            Some(n)
        }
        _ => None,
    }
}

// Just like `parse_number`, but doesn't actually parses the data.
pub fn skip_number(b0: u8, s: &mut Stream) -> Option<()> {
    match b0 {
        28 => s.skip::<u16>(),
        29 => s.skip::<u32>(),
        30 => {
            while !s.at_end() {
                let b1: u8 = s.read()?;
                let nibble1 = b1 >> 4;
                let nibble2 = b1 & 15;
                if nibble1 == END_OF_FLOAT_FLAG || nibble2 == END_OF_FLOAT_FLAG {
                    break;
                }
            }
        }
        32..=246 => {}
        247..=250 => s.skip::<u8>(),
        251..=254 => s.skip::<u8>(),
        _ => return None,
    }

    Some(())
}


pub struct ArgumentsStack<'a> {
    pub data: &'a mut [f32],
    pub len: usize,
    pub max_len: usize,
}

impl<'a> ArgumentsStack<'a> {
    #[inline]
    pub fn len(&self) -> usize {
        self.len
    }

    #[inline]
    pub fn is_empty(&self) -> bool {
        self.len == 0
    }

    #[inline]
    pub fn push(&mut self, n: f32) -> Result<(), CFFError> {
        if self.len == self.max_len {
            Err(CFFError::ArgumentsStackLimitReached)
        } else {
            self.data[self.len] = n;
            self.len += 1;
            Ok(())
        }
    }

    #[inline]
    pub fn at(&self, index: usize) -> f32 {
        self.data[index]
    }

    #[inline]
    pub fn pop(&mut self) -> f32 {
        debug_assert!(!self.is_empty());
        self.len -= 1;
        self.data[self.len]
    }

    #[inline]
    pub fn remove_last_n(&mut self, n: usize) {
        assert!(n < self.len);
        self.len -= n;
    }

    #[inline]
    pub fn reverse(&mut self) {
        if self.is_empty() {
            return;
        }

        // Reverse only the actual data and not the whole stack.
        let (first, _) = self.data.split_at_mut(self.len);
        first.reverse();
    }

    #[inline]
    pub fn clear(&mut self) {
        self.len = 0;
    }
}

impl core::fmt::Debug for ArgumentsStack<'_> {
    fn fmt(&self, f: &mut core::fmt::Formatter) -> core::fmt::Result {
        f.debug_list().entries(&self.data[..self.len]).finish()
    }
}


pub trait IsEven {
    fn is_even(&self) -> bool;
    fn is_odd(&self) -> bool;
}

impl IsEven for usize {
    #[inline]
    fn is_even(&self) -> bool { (*self) & 1 == 0 }

    #[inline]
    fn is_odd(&self) -> bool { !self.is_even() }
}

#[cfg(feature = "std")]
#[inline]
pub fn f32_abs(n: f32) -> f32 {
    n.abs()
}

#[cfg(not(feature = "std"))]
#[inline]
pub fn f32_abs(n: f32) -> f32 {
    if n.is_sign_negative() { -n } else { n }
}


#[cfg(test)]
mod tests {
    use super::*;
    use std::vec::Vec;
    use std::string::{String, ToString};
    use std::fmt::Write;
    use crate::writer;
    use writer::TtfType::*;

    struct Builder(String);
    impl OutlineBuilder for Builder {
        fn move_to(&mut self, x: f32, y: f32) {
            write!(&mut self.0, "M {} {} ", x, y).unwrap();
        }

        fn line_to(&mut self, x: f32, y: f32) {
            write!(&mut self.0, "L {} {} ", x, y).unwrap();
        }

        fn quad_to(&mut self, x1: f32, y1: f32, x: f32, y: f32) {
            write!(&mut self.0, "Q {} {} {} {} ", x1, y1, x, y).unwrap();
        }

        fn curve_to(&mut self, x1: f32, y1: f32, x2: f32, y2: f32, x: f32, y: f32) {
            write!(&mut self.0, "C {} {} {} {} {} {} ", x1, y1, x2, y2, x, y).unwrap();
        }

        fn close(&mut self) {
            write!(&mut self.0, "Z ").unwrap();
        }
    }

    fn gen_cff(
        global_subrs: &[&[writer::TtfType]],
        local_subrs: &[&[writer::TtfType]],
        chars: &[writer::TtfType],
    ) -> Vec<u8> {
        fn gen_global_subrs(subrs: &[&[writer::TtfType]]) -> Vec<u8> {
            let mut w = writer::Writer::new();
            for v1 in subrs {
                for v2 in v1.iter() {
                    w.write(*v2);
                }
            }
            w.data
        }

        fn gen_local_subrs(subrs: &[&[writer::TtfType]]) -> Vec<u8> {
            let mut w = writer::Writer::new();
            for v1 in subrs {
                for v2 in v1.iter() {
                    w.write(*v2);
                }
            }
            w.data
        }

        const EMPTY_INDEX_SIZE: usize = 2;
        const INDEX_HEADER_SIZE: usize = 5;

        // TODO: support multiple subrs
        assert!(global_subrs.len() <= 1);
        assert!(local_subrs.len() <= 1);

        let global_subrs_data = gen_global_subrs(global_subrs);
        let local_subrs_data = gen_local_subrs(local_subrs);
        let chars_data = writer::convert(chars);

        assert!(global_subrs_data.len() < 255);
        assert!(local_subrs_data.len() < 255);
        assert!(chars_data.len() < 255);

        let mut w = writer::Writer::new();
        // Header
        w.write(UInt8(1)); // major version
        w.write(UInt8(0)); // minor version
        w.write(UInt8(4)); // header size
        w.write(UInt8(0)); // absolute offset

        // Name INDEX
        w.write(UInt16(0)); // count

        // Top DICT
        // INDEX
        w.write(UInt16(1)); // count
        w.write(UInt8(1)); // offset size
        w.write(UInt8(1)); // index[0]

        let top_dict_idx2 = if local_subrs.is_empty() { 3 } else { 6 };
        w.write(UInt8(top_dict_idx2)); // index[1]
        // Item 0
        let mut charstr_offset = w.offset() + 2;
        charstr_offset += EMPTY_INDEX_SIZE; // String INDEX

        // Global Subroutines INDEX
        if !global_subrs_data.is_empty() {
            charstr_offset += INDEX_HEADER_SIZE + global_subrs_data.len();
        } else {
            charstr_offset += EMPTY_INDEX_SIZE;
        }

        if !local_subrs_data.is_empty() {
            charstr_offset += 3;
        }

        w.write(CFFInt(charstr_offset as i32));
        w.write(UInt8(top_dict_operator::CHAR_STRINGS_OFFSET as u8));

        if !local_subrs_data.is_empty() {
            // Item 1
            w.write(CFFInt(2)); // length
            w.write(CFFInt((charstr_offset + INDEX_HEADER_SIZE + chars_data.len()) as i32)); // offset
            w.write(UInt8(top_dict_operator::PRIVATE_DICT_SIZE_AND_OFFSET as u8));
        }

        // String INDEX
        w.write(UInt16(0)); // count

        // Global Subroutines INDEX
        if global_subrs_data.is_empty() {
            w.write(UInt16(0)); // count
        } else {
            w.write(UInt16(1)); // count
            w.write(UInt8(1)); // offset size
            w.write(UInt8(1)); // index[0]
            w.write(UInt8(global_subrs_data.len() as u8 + 1)); // index[1]
            w.data.extend_from_slice(&global_subrs_data);
        }

        // CharString INDEX
        w.write(UInt16(1)); // count
        w.write(UInt8(1)); // offset size
        w.write(UInt8(1)); // index[0]
        w.write(UInt8(chars_data.len() as u8 + 1)); // index[1]
        w.data.extend_from_slice(&chars_data);

        if !local_subrs_data.is_empty() {
            // The local subroutines offset is relative to the beginning of the Private DICT data.

            // Private DICT
            w.write(CFFInt(2));
            w.write(UInt8(private_dict_operator::LOCAL_SUBROUTINES_OFFSET as u8));

            // Local Subroutines INDEX
            w.write(UInt16(1)); // count
            w.write(UInt8(1)); // offset size
            w.write(UInt8(1)); // index[0]
            w.write(UInt8(local_subrs_data.len() as u8 + 1)); // index[1]
            w.data.extend_from_slice(&local_subrs_data);
        }

        w.data
    }

    #[test]
    fn unsupported_version() {
        let data = writer::convert(&[
            UInt8(10), // major version, only 1 is supported
            UInt8(0), // minor version
            UInt8(4), // header size
            UInt8(0), // absolute offset
        ]);

        assert!(parse_metadata(&data).is_none());
    }

    #[test]
    fn non_default_header_size() {
        let data = writer::convert(&[
            // Header
            UInt8(1), // major version
            UInt8(0), // minor version
            UInt8(8), // header size
            UInt8(0), // absolute offset

            // no-op, should be skipped
            UInt8(0),
            UInt8(0),
            UInt8(0),
            UInt8(0),

            // Name INDEX
            UInt16(0), // count

            // Top DICT
            // INDEX
            UInt16(1), // count
            UInt8(1), // offset size
            UInt8(1), // index[0]
            UInt8(3), // index[1]
            // Data
            CFFInt(21),
            UInt8(top_dict_operator::CHAR_STRINGS_OFFSET as u8),

            // String INDEX
            UInt16(0), // count

            // Global Subroutines INDEX
            UInt16(0), // count

            // CharString INDEX
            UInt16(1), // count
            UInt8(1), // offset size
            UInt8(1), // index[0]
            UInt8(4), // index[1]
            // Data
            CFFInt(10),
            UInt8(operator::HORIZONTAL_MOVE_TO),
            UInt8(operator::ENDCHAR),
        ]);

        let metadata = parse_metadata(&data).unwrap();
        let mut builder = Builder(String::new());
        let char_str = metadata.char_strings.get(0).unwrap();
        let rect = parse_char_string(char_str, &metadata, &mut builder).unwrap();

        assert_eq!(builder.0, "M 10 0 Z ");
        assert_eq!(rect, Rect { x_min: 10, y_min: 0, x_max: 10, y_max: 0 });
    }

    fn rect(x_min: i16, y_min: i16, x_max: i16, y_max: i16) -> Rect {
        Rect { x_min, y_min, x_max, y_max }
    }

    macro_rules! test_cs_with_subrs {
        ($name:ident, $glob:expr, $loc:expr, $values:expr, $path:expr, $rect_res:expr) => {
            #[test]
            fn $name() {
                let data = gen_cff($glob, $loc, $values);
                let metadata = parse_metadata(&data).unwrap();
                let mut builder = Builder(String::new());
                let char_str = metadata.char_strings.get(0).unwrap();
                let rect = parse_char_string(char_str, &metadata, &mut builder).unwrap();

                assert_eq!(builder.0, $path);
                assert_eq!(rect, $rect_res);
            }
        };
    }

    macro_rules! test_cs {
        ($name:ident, $values:expr, $path:expr, $rect_res:expr) => {
            test_cs_with_subrs!($name, &[], &[], $values, $path, $rect_res);
        };
    }

    macro_rules! test_cs_err {
        ($name:ident, $values:expr, $err:expr) => {
            #[test]
            fn $name() {
                let data = gen_cff(&[], &[], $values);
                let metadata = parse_metadata(&data).unwrap();
                let mut builder = Builder(String::new());
                let char_str = metadata.char_strings.get(0).unwrap();
                let res = parse_char_string(char_str, &metadata, &mut builder);

                assert_eq!(res.unwrap_err().to_string(), $err);
            }
        };
    }

    test_cs!(move_to, &[
        CFFInt(10), CFFInt(20), UInt8(operator::MOVE_TO),
        UInt8(operator::ENDCHAR),
    ], "M 10 20 Z ",
        rect(10, 20, 10, 20)
    );

    test_cs!(move_to_with_width, &[
        CFFInt(5), CFFInt(10), CFFInt(20), UInt8(operator::MOVE_TO),
        UInt8(operator::ENDCHAR),
    ], "M 10 20 Z ",
        rect(10, 20, 10, 20)
    );

    test_cs!(hmove_to, &[
        CFFInt(10), UInt8(operator::HORIZONTAL_MOVE_TO),
        UInt8(operator::ENDCHAR),
    ], "M 10 0 Z ",
        rect(10, 0, 10, 0)
    );

    test_cs!(hmove_to_with_width, &[
        CFFInt(10), CFFInt(20), UInt8(operator::HORIZONTAL_MOVE_TO),
        UInt8(operator::ENDCHAR),
    ], "M 20 0 Z ",
        rect(20, 0, 20, 0)
    );

    test_cs!(vmove_to, &[
        CFFInt(10), UInt8(operator::VERTICAL_MOVE_TO),
        UInt8(operator::ENDCHAR),
    ], "M 0 10 Z ",
        rect(0, 10, 0, 10)
    );

    test_cs!(vmove_to_with_width, &[
        CFFInt(10), CFFInt(20), UInt8(operator::VERTICAL_MOVE_TO),
        UInt8(operator::ENDCHAR),
    ], "M 0 20 Z ",
        rect(0, 20, 0, 20)
    );

    test_cs!(line_to, &[
        CFFInt(10), CFFInt(20), UInt8(operator::MOVE_TO),
        CFFInt(30), CFFInt(40), UInt8(operator::LINE_TO),
        UInt8(operator::ENDCHAR),
    ], "M 10 20 L 40 60 Z ",
        rect(10, 20, 40, 60)
    );

    test_cs!(line_to_with_multiple_pairs, &[
        CFFInt(10), CFFInt(20), UInt8(operator::MOVE_TO),
        CFFInt(30), CFFInt(40), CFFInt(50), CFFInt(60), UInt8(operator::LINE_TO),
        UInt8(operator::ENDCHAR),
    ], "M 10 20 L 40 60 L 90 120 Z ",
        rect(10, 20, 90, 120)
    );

    test_cs!(hline_to, &[
        CFFInt(10), CFFInt(20), UInt8(operator::MOVE_TO),
        CFFInt(30), UInt8(operator::HORIZONTAL_LINE_TO),
        UInt8(operator::ENDCHAR),
    ], "M 10 20 L 40 20 Z ",
        rect(10, 20, 40, 20)
    );

    test_cs!(hline_to_with_two_coords, &[
        CFFInt(10), CFFInt(20), UInt8(operator::MOVE_TO),
        CFFInt(30), CFFInt(40), UInt8(operator::HORIZONTAL_LINE_TO),
        UInt8(operator::ENDCHAR),
    ], "M 10 20 L 40 20 L 40 60 Z ",
        rect(10, 20, 40, 60)
    );

    test_cs!(hline_to_with_three_coords, &[
        CFFInt(10), CFFInt(20), UInt8(operator::MOVE_TO),
        CFFInt(30), CFFInt(40), CFFInt(50), UInt8(operator::HORIZONTAL_LINE_TO),
        UInt8(operator::ENDCHAR),
    ], "M 10 20 L 40 20 L 40 60 L 90 60 Z ",
        rect(10, 20, 90, 60)
    );

    test_cs!(vline_to, &[
        CFFInt(10), CFFInt(20), UInt8(operator::MOVE_TO),
        CFFInt(30), UInt8(operator::VERTICAL_LINE_TO),
        UInt8(operator::ENDCHAR),
    ], "M 10 20 L 10 50 Z ",
        rect(10, 20, 10, 50)
    );

    test_cs!(vline_to_with_two_coords, &[
        CFFInt(10), CFFInt(20), UInt8(operator::MOVE_TO),
        CFFInt(30), CFFInt(40), UInt8(operator::VERTICAL_LINE_TO),
        UInt8(operator::ENDCHAR),
    ], "M 10 20 L 10 50 L 50 50 Z ",
        rect(10, 20, 50, 50)
    );

    test_cs!(vline_to_with_three_coords, &[
        CFFInt(10), CFFInt(20), UInt8(operator::MOVE_TO),
        CFFInt(30), CFFInt(40), CFFInt(50), UInt8(operator::VERTICAL_LINE_TO),
        UInt8(operator::ENDCHAR),
    ], "M 10 20 L 10 50 L 50 50 L 50 100 Z ",
        rect(10, 20, 50, 100)
    );

    test_cs!(curve_to, &[
        CFFInt(10), CFFInt(20), UInt8(operator::MOVE_TO),
        CFFInt(30), CFFInt(40), CFFInt(50), CFFInt(60), CFFInt(70), CFFInt(80),
        UInt8(operator::CURVE_TO),
        UInt8(operator::ENDCHAR),
    ], "M 10 20 C 40 60 90 120 160 200 Z ",
        rect(10, 20, 160, 200)
    );

    test_cs!(curve_to_with_two_sets_of_coords, &[
        CFFInt(10), CFFInt(20), UInt8(operator::MOVE_TO),
        CFFInt(30), CFFInt(40), CFFInt(50), CFFInt(60), CFFInt(70), CFFInt(80),
        CFFInt(90), CFFInt(100), CFFInt(110), CFFInt(120), CFFInt(130), CFFInt(140),
        UInt8(operator::CURVE_TO),
        UInt8(operator::ENDCHAR),
    ], "M 10 20 C 40 60 90 120 160 200 C 250 300 360 420 490 560 Z ",
        rect(10, 20, 490, 560)
    );

    test_cs!(hh_curve_to, &[
        CFFInt(10), CFFInt(20), UInt8(operator::MOVE_TO),
        CFFInt(30), CFFInt(40), CFFInt(50), CFFInt(60), UInt8(operator::HH_CURVE_TO),
        UInt8(operator::ENDCHAR),
    ], "M 10 20 C 40 20 80 70 140 70 Z ",
        rect(10, 20, 140, 70)
    );

    test_cs!(hh_curve_to_with_y, &[
        CFFInt(10), CFFInt(20), UInt8(operator::MOVE_TO),
        CFFInt(30), CFFInt(40), CFFInt(50), CFFInt(60), CFFInt(70), UInt8(operator::HH_CURVE_TO),
        UInt8(operator::ENDCHAR),
    ], "M 10 20 C 50 50 100 110 170 110 Z ",
        rect(10, 20, 170, 110)
    );

    test_cs!(vv_curve_to, &[
        CFFInt(10), CFFInt(20), UInt8(operator::MOVE_TO),
        CFFInt(30), CFFInt(40), CFFInt(50), CFFInt(60), UInt8(operator::VV_CURVE_TO),
        UInt8(operator::ENDCHAR),
    ], "M 10 20 C 10 50 50 100 50 160 Z ",
        rect(10, 20, 50, 160)
    );

    test_cs!(vv_curve_to_with_x, &[
        CFFInt(10), CFFInt(20), UInt8(operator::MOVE_TO),
        CFFInt(30), CFFInt(40), CFFInt(50), CFFInt(60), CFFInt(70), UInt8(operator::VV_CURVE_TO),
        UInt8(operator::ENDCHAR),
    ], "M 10 20 C 40 60 90 120 90 190 Z ",
        rect(10, 20, 90, 190)
    );

    #[test]
    fn only_endchar() {
        let data = gen_cff(&[], &[], &[UInt8(operator::ENDCHAR)]);
        let metadata = parse_metadata(&data).unwrap();
        let mut builder = Builder(String::new());
        let char_str = metadata.char_strings.get(0).unwrap();
        assert!(parse_char_string(char_str, &metadata, &mut builder).is_err());
    }

    test_cs_with_subrs!(local_subr,
        &[],
        &[&[
            CFFInt(30),
            CFFInt(40),
            UInt8(operator::LINE_TO),
            UInt8(operator::RETURN),
        ]],
        &[
            CFFInt(10),
            UInt8(operator::HORIZONTAL_MOVE_TO),
            CFFInt(0 - 107), // subr index - subr bias
            UInt8(operator::CALL_LOCAL_SUBROUTINE),
            UInt8(operator::ENDCHAR),
        ],
        "M 10 0 L 40 40 Z ",
        rect(10, 0, 40, 40)
    );

    test_cs_with_subrs!(endchar_in_subr,
        &[],
        &[&[
            CFFInt(30),
            CFFInt(40),
            UInt8(operator::LINE_TO),
            UInt8(operator::ENDCHAR),
        ]],
        &[
            CFFInt(10),
            UInt8(operator::HORIZONTAL_MOVE_TO),
            CFFInt(0 - 107), // subr index - subr bias
            UInt8(operator::CALL_LOCAL_SUBROUTINE),
        ],
        "M 10 0 L 40 40 Z ",
        rect(10, 0, 40, 40)
    );

    test_cs_with_subrs!(global_subr,
        &[&[
            CFFInt(30),
            CFFInt(40),
            UInt8(operator::LINE_TO),
            UInt8(operator::RETURN),
        ]],
        &[],
        &[
            CFFInt(10),
            UInt8(operator::HORIZONTAL_MOVE_TO),
            CFFInt(0 - 107), // subr index - subr bias
            UInt8(operator::CALL_GLOBAL_SUBROUTINE),
            UInt8(operator::ENDCHAR),
        ],
        "M 10 0 L 40 40 Z ",
        rect(10, 0, 40, 40)
    );

    test_cs_err!(reserved_operator, &[
        CFFInt(10), UInt8(2),
        UInt8(operator::ENDCHAR),
    ], "an invalid operator occurred");

    test_cs_err!(line_to_without_move_to, &[
        CFFInt(10), CFFInt(20), UInt8(operator::LINE_TO),
        UInt8(operator::ENDCHAR),
    ], "missing moveto operator");

    // Width must be set only once.
    test_cs_err!(two_vmove_to_with_width, &[
        CFFInt(10), CFFInt(20), UInt8(operator::VERTICAL_MOVE_TO),
        CFFInt(10), CFFInt(20), UInt8(operator::VERTICAL_MOVE_TO),
        UInt8(operator::ENDCHAR),
    ], "an invalid amount of items are in an arguments stack");

    test_cs_err!(move_to_with_too_many_coords, &[
        CFFInt(10), CFFInt(10), CFFInt(10), CFFInt(20), UInt8(operator::MOVE_TO),
        UInt8(operator::ENDCHAR),
    ], "an invalid amount of items are in an arguments stack");

    test_cs_err!(move_to_with_not_enought_coords, &[
        CFFInt(10), UInt8(operator::MOVE_TO),
        UInt8(operator::ENDCHAR),
    ], "an invalid amount of items are in an arguments stack");

    test_cs_err!(hmove_to_with_too_many_coords, &[
        CFFInt(10), CFFInt(10), CFFInt(10), UInt8(operator::HORIZONTAL_MOVE_TO),
        UInt8(operator::ENDCHAR),
    ], "an invalid amount of items are in an arguments stack");

    test_cs_err!(hmove_to_with_not_enought_coords, &[
        UInt8(operator::HORIZONTAL_MOVE_TO),
        UInt8(operator::ENDCHAR),
    ], "an invalid amount of items are in an arguments stack");

    test_cs_err!(vmove_to_with_too_many_coords, &[
        CFFInt(10), CFFInt(10), CFFInt(10), UInt8(operator::VERTICAL_MOVE_TO),
        UInt8(operator::ENDCHAR),
    ], "an invalid amount of items are in an arguments stack");

    test_cs_err!(vmove_to_with_not_enought_coords, &[
        UInt8(operator::VERTICAL_MOVE_TO),
        UInt8(operator::ENDCHAR),
    ], "an invalid amount of items are in an arguments stack");

    test_cs_err!(line_to_with_single_coord, &[
        CFFInt(10), CFFInt(20), UInt8(operator::MOVE_TO),
        CFFInt(30), UInt8(operator::LINE_TO),
        UInt8(operator::ENDCHAR),
    ], "an invalid amount of items are in an arguments stack");

    test_cs_err!(line_to_with_odd_number_of_coord, &[
        CFFInt(10), CFFInt(20), UInt8(operator::MOVE_TO),
        CFFInt(30), CFFInt(40), CFFInt(50), UInt8(operator::LINE_TO),
        UInt8(operator::ENDCHAR),
    ], "an invalid amount of items are in an arguments stack");

    test_cs_err!(hline_to_without_coords, &[
        CFFInt(10), CFFInt(20), UInt8(operator::MOVE_TO),
        UInt8(operator::HORIZONTAL_LINE_TO),
        UInt8(operator::ENDCHAR),
    ], "an invalid amount of items are in an arguments stack");

    test_cs_err!(vline_to_without_coords, &[
        CFFInt(10), CFFInt(20), UInt8(operator::MOVE_TO),
        UInt8(operator::VERTICAL_LINE_TO),
        UInt8(operator::ENDCHAR),
    ], "an invalid amount of items are in an arguments stack");

    test_cs_err!(curve_to_with_invalid_num_of_coords_1, &[
        CFFInt(10), CFFInt(20), UInt8(operator::MOVE_TO),
        CFFInt(30), CFFInt(40), CFFInt(50), CFFInt(60), UInt8(operator::CURVE_TO),
        UInt8(operator::ENDCHAR),
    ], "an invalid amount of items are in an arguments stack");

    test_cs_err!(curve_to_with_invalid_num_of_coords_2, &[
        CFFInt(10), CFFInt(20), UInt8(operator::MOVE_TO),
        CFFInt(30), CFFInt(40), CFFInt(50), CFFInt(60), CFFInt(70), CFFInt(80), CFFInt(90),
        UInt8(operator::CURVE_TO),
        UInt8(operator::ENDCHAR),
    ], "an invalid amount of items are in an arguments stack");

    test_cs_err!(hh_curve_to_with_not_enought_coords, &[
        CFFInt(10), CFFInt(20), UInt8(operator::MOVE_TO),
        CFFInt(30), CFFInt(40), CFFInt(50), UInt8(operator::HH_CURVE_TO),
        UInt8(operator::ENDCHAR),
    ], "an invalid amount of items are in an arguments stack");

    test_cs_err!(hh_curve_to_with_too_many_coords, &[
        CFFInt(10), CFFInt(20), UInt8(operator::MOVE_TO),
        CFFInt(30), CFFInt(40), CFFInt(50), CFFInt(30), CFFInt(40), CFFInt(50),
        UInt8(operator::HH_CURVE_TO),
        UInt8(operator::ENDCHAR),
    ], "an invalid amount of items are in an arguments stack");

    test_cs_err!(vv_curve_to_with_not_enought_coords, &[
        CFFInt(10), CFFInt(20), UInt8(operator::MOVE_TO),
        CFFInt(30), CFFInt(40), CFFInt(50), UInt8(operator::VV_CURVE_TO),
        UInt8(operator::ENDCHAR),
    ], "an invalid amount of items are in an arguments stack");

    test_cs_err!(vv_curve_to_with_too_many_coords, &[
        CFFInt(10), CFFInt(20), UInt8(operator::MOVE_TO),
        CFFInt(30), CFFInt(40), CFFInt(50), CFFInt(30), CFFInt(40), CFFInt(50),
        UInt8(operator::VV_CURVE_TO),
        UInt8(operator::ENDCHAR),
    ], "an invalid amount of items are in an arguments stack");

    test_cs_err!(multiple_endchar, &[
        UInt8(operator::ENDCHAR),
        UInt8(operator::ENDCHAR),
    ], "unused data left after 'endchar' operator");

    test_cs_err!(operands_overflow, &[
        CFFInt(0), CFFInt(1), CFFInt(2), CFFInt(3), CFFInt(4), CFFInt(5), CFFInt(6), CFFInt(7), CFFInt(8), CFFInt(9),
        CFFInt(0), CFFInt(1), CFFInt(2), CFFInt(3), CFFInt(4), CFFInt(5), CFFInt(6), CFFInt(7), CFFInt(8), CFFInt(9),
        CFFInt(0), CFFInt(1), CFFInt(2), CFFInt(3), CFFInt(4), CFFInt(5), CFFInt(6), CFFInt(7), CFFInt(8), CFFInt(9),
        CFFInt(0), CFFInt(1), CFFInt(2), CFFInt(3), CFFInt(4), CFFInt(5), CFFInt(6), CFFInt(7), CFFInt(8), CFFInt(9),
        CFFInt(0), CFFInt(1), CFFInt(2), CFFInt(3), CFFInt(4), CFFInt(5), CFFInt(6), CFFInt(7), CFFInt(8), CFFInt(9),
    ], "arguments stack limit reached");

    test_cs_err!(operands_overflow_with_4_byte_ints, &[
        CFFInt(30000), CFFInt(30000), CFFInt(30000), CFFInt(30000), CFFInt(30000),
        CFFInt(30000), CFFInt(30000), CFFInt(30000), CFFInt(30000), CFFInt(30000),
        CFFInt(30000), CFFInt(30000), CFFInt(30000), CFFInt(30000), CFFInt(30000),
        CFFInt(30000), CFFInt(30000), CFFInt(30000), CFFInt(30000), CFFInt(30000),
        CFFInt(30000), CFFInt(30000), CFFInt(30000), CFFInt(30000), CFFInt(30000),
        CFFInt(30000), CFFInt(30000), CFFInt(30000), CFFInt(30000), CFFInt(30000),
        CFFInt(30000), CFFInt(30000), CFFInt(30000), CFFInt(30000), CFFInt(30000),
        CFFInt(30000), CFFInt(30000), CFFInt(30000), CFFInt(30000), CFFInt(30000),
        CFFInt(30000), CFFInt(30000), CFFInt(30000), CFFInt(30000), CFFInt(30000),
        CFFInt(30000), CFFInt(30000), CFFInt(30000), CFFInt(30000), CFFInt(30000),
    ], "arguments stack limit reached");

    test_cs_err!(bbox_overflow, &[
        CFFInt(32767), UInt8(operator::HORIZONTAL_MOVE_TO),
        CFFInt(32767), UInt8(operator::HORIZONTAL_LINE_TO),
        UInt8(operator::ENDCHAR),
    ], "outline's bounding box is too large");

    #[test]
    fn endchar_in_subr_with_extra_data_1() {
        let data = gen_cff(
            &[],
            &[&[
                CFFInt(30),
                CFFInt(40),
                UInt8(operator::LINE_TO),
                UInt8(operator::ENDCHAR),
            ]],
            &[
                CFFInt(10),
                UInt8(operator::HORIZONTAL_MOVE_TO),
                CFFInt(0 - 107), // subr index - subr bias
                UInt8(operator::CALL_LOCAL_SUBROUTINE),
                CFFInt(30),
                CFFInt(40),
                UInt8(operator::LINE_TO),
            ]
        );

        let metadata = parse_metadata(&data).unwrap();
        let mut builder = Builder(String::new());
        let char_str = metadata.char_strings.get(0).unwrap();
        let res = parse_char_string(char_str, &metadata, &mut builder);
        assert_eq!(res.unwrap_err().to_string(),
                   "unused data left after 'endchar' operator");
    }

    #[test]
    fn endchar_in_subr_with_extra_data_2() {
        let data = gen_cff(
            &[],
            &[&[
                CFFInt(30),
                CFFInt(40),
                UInt8(operator::LINE_TO),
                UInt8(operator::ENDCHAR),
                CFFInt(30),
                CFFInt(40),
                UInt8(operator::LINE_TO),
            ]],
            &[
                CFFInt(10),
                UInt8(operator::HORIZONTAL_MOVE_TO),
                CFFInt(0 - 107), // subr index - subr bias
                UInt8(operator::CALL_LOCAL_SUBROUTINE),
            ]
        );

        let metadata = parse_metadata(&data).unwrap();
        let mut builder = Builder(String::new());
        let char_str = metadata.char_strings.get(0).unwrap();
        let res = parse_char_string(char_str, &metadata, &mut builder);
        assert_eq!(res.unwrap_err().to_string(),
                   "unused data left after 'endchar' operator");
    }

    #[test]
    fn subr_without_return() {
        let data = gen_cff(
            &[],
            &[&[
                CFFInt(30),
                CFFInt(40),
                UInt8(operator::LINE_TO),
                UInt8(operator::ENDCHAR),
                CFFInt(30),
                CFFInt(40),
                UInt8(operator::LINE_TO),
            ]],
            &[
                CFFInt(10),
                UInt8(operator::HORIZONTAL_MOVE_TO),
                CFFInt(0 - 107), // subr index - subr bias
                UInt8(operator::CALL_LOCAL_SUBROUTINE),
            ]
        );

        let metadata = parse_metadata(&data).unwrap();
        let mut builder = Builder(String::new());
        let char_str = metadata.char_strings.get(0).unwrap();
        let res = parse_char_string(char_str, &metadata, &mut builder);
        assert_eq!(res.unwrap_err().to_string(),
                   "unused data left after 'endchar' operator");
    }

    #[test]
    fn recursive_local_subr() {
        let data = gen_cff(
            &[],
            &[&[
                CFFInt(0 - 107), // subr index - subr bias
                UInt8(operator::CALL_LOCAL_SUBROUTINE),
            ]],
            &[
                CFFInt(10),
                UInt8(operator::HORIZONTAL_MOVE_TO),
                CFFInt(0 - 107), // subr index - subr bias
                UInt8(operator::CALL_LOCAL_SUBROUTINE),
            ]
        );

        let metadata = parse_metadata(&data).unwrap();
        let mut builder = Builder(String::new());
        let char_str = metadata.char_strings.get(0).unwrap();
        let res = parse_char_string(char_str, &metadata, &mut builder);
        assert_eq!(res.unwrap_err().to_string(),
                   "subroutines nesting limit reached");
    }

    #[test]
    fn recursive_global_subr() {
        let data = gen_cff(
            &[&[
                CFFInt(0 - 107), // subr index - subr bias
                UInt8(operator::CALL_GLOBAL_SUBROUTINE),
            ]],
            &[],
            &[
                CFFInt(10),
                UInt8(operator::HORIZONTAL_MOVE_TO),
                CFFInt(0 - 107), // subr index - subr bias
                UInt8(operator::CALL_GLOBAL_SUBROUTINE),
            ]
        );

        let metadata = parse_metadata(&data).unwrap();
        let mut builder = Builder(String::new());
        let char_str = metadata.char_strings.get(0).unwrap();
        let res = parse_char_string(char_str, &metadata, &mut builder);
        assert_eq!(res.unwrap_err().to_string(),
                   "subroutines nesting limit reached");
    }

    #[test]
    fn recursive_mixed_subr() {
        let data = gen_cff(
            &[&[
                CFFInt(0 - 107), // subr index - subr bias
                UInt8(operator::CALL_LOCAL_SUBROUTINE),
            ]],
            &[&[
                CFFInt(0 - 107), // subr index - subr bias
                UInt8(operator::CALL_GLOBAL_SUBROUTINE),
            ]],
            &[
                CFFInt(10),
                UInt8(operator::HORIZONTAL_MOVE_TO),
                CFFInt(0 - 107), // subr index - subr bias
                UInt8(operator::CALL_GLOBAL_SUBROUTINE),
            ]
        );

        let metadata = parse_metadata(&data).unwrap();
        let mut builder = Builder(String::new());
        let char_str = metadata.char_strings.get(0).unwrap();
        let res = parse_char_string(char_str, &metadata, &mut builder);
        assert_eq!(res.unwrap_err().to_string(),
                   "subroutines nesting limit reached");
    }

    #[test]
    fn zero_char_string_offset() {
        let data = writer::convert(&[
            // Header
            UInt8(1), // major version
            UInt8(0), // minor version
            UInt8(4), // header size
            UInt8(0), // absolute offset

            // Name INDEX
            UInt16(0), // count

            // Top DICT
            // INDEX
            UInt16(1), // count
            UInt8(1), // offset size
            UInt8(1), // index[0]
            UInt8(3), // index[1]
            // Data
            CFFInt(0), // zero offset!
            UInt8(top_dict_operator::CHAR_STRINGS_OFFSET as u8),
        ]);

        assert!(parse_metadata(&data).is_none());
    }

    #[test]
    fn invalid_char_string_offset() {
        let data = writer::convert(&[
            // Header
            UInt8(1), // major version
            UInt8(0), // minor version
            UInt8(4), // header size
            UInt8(0), // absolute offset

            // Name INDEX
            UInt16(0), // count

            // Top DICT
            // INDEX
            UInt16(1), // count
            UInt8(1), // offset size
            UInt8(1), // index[0]
            UInt8(3), // index[1]
            // Data
            CFFInt(2), // invalid offset!
            UInt8(top_dict_operator::CHAR_STRINGS_OFFSET as u8),
        ]);

        assert!(parse_metadata(&data).is_none());
    }

    #[test]
    fn index_data_count_overflow() {
        let data = writer::convert(&[
            UInt16(std::u16::MAX), // count
            UInt8(1), // offset size
            // other data doesn't matter
        ]);

        assert!(parse_index(&mut Stream::new(&data)).is_some());
    }

    #[test]
    fn index_data_invalid_offset_size_0() {
        let data = writer::convert(&[
            UInt16(1), // count
            UInt8(0), // offset size
            // other data doesn't matter
        ]);

        assert!(parse_index(&mut Stream::new(&data)).is_none());
    }

    #[test]
    fn index_data_invalid_offset_size_5() {
        let data = writer::convert(&[
            UInt16(1), // count
            UInt8(5), // offset size
            // other data doesn't matter
        ]);

        assert!(parse_index(&mut Stream::new(&data)).is_none());
    }

    #[test]
    fn private_dict_size_overflow() {
        let data = writer::convert(&[
            UInt16(1), // count
            UInt8(1), // offset size
            UInt8(1), // index[0]
            UInt8(14), // index[1]
            // Item 0
            CFFInt(5),
            UInt8(top_dict_operator::CHAR_STRINGS_OFFSET as u8),
            // Item 1
            CFFInt(std::i32::MAX), // length
            CFFInt(std::i32::MAX), // offset
            UInt8(top_dict_operator::PRIVATE_DICT_SIZE_AND_OFFSET as u8),
        ]);

        assert_eq!(parse_top_dict(&mut Stream::new(&data)).unwrap(),
                   (5, Some(2147483647..4294967294)));
    }

    // TODO: return from main
    // TODO: return without endchar
    // TODO: data after return
    // TODO: recursive subr
    // TODO: HORIZONTAL_STEM
    // TODO: VERTICAL_STEM
    // TODO: HORIZONTAL_STEM_HINT_MASK
    // TODO: HINT_MASK
    // TODO: COUNTER_MASK
    // TODO: VERTICAL_STEM_HINT_MASK
    // TODO: CURVE_LINE
    // TODO: LINE_CURVE
    // TODO: VH_CURVE_TO
    // TODO: HFLEX
    // TODO: FLEX
    // TODO: HFLEX1
    // TODO: FLEX1
}<|MERGE_RESOLUTION|>--- conflicted
+++ resolved
@@ -333,44 +333,26 @@
 }
 
 
-<<<<<<< HEAD
-pub trait OutlineBuilderInner {
-    fn move_to(&mut self, x: f32, y: f32);
-    fn line_to(&mut self, x: f32, y: f32);
-    fn curve_to(&mut self, x1: f32, y1: f32, x2: f32, y2: f32, x: f32, y: f32);
-    fn close(&mut self);
-}
-
 pub(crate) struct Builder<'a> {
-=======
-pub struct RectF {
-    pub x_min: f32,
-    pub y_min: f32,
-    pub x_max: f32,
-    pub y_max: f32,
-}
-
-pub struct Builder<'a> {
->>>>>>> 0d2efb8f
     pub builder: &'a mut dyn OutlineBuilder,
     pub bbox: BBox,
 }
 
 impl<'a> Builder<'a> {
     #[inline]
-    fn move_to(&mut self, x: f32, y: f32) {
+    pub fn move_to(&mut self, x: f32, y: f32) {
         self.bbox.extend_by(x, y);
         self.builder.move_to(x, y);
     }
 
     #[inline]
-    fn line_to(&mut self, x: f32, y: f32) {
+    pub fn line_to(&mut self, x: f32, y: f32) {
         self.bbox.extend_by(x, y);
         self.builder.line_to(x, y);
     }
 
     #[inline]
-    fn curve_to(&mut self, x1: f32, y1: f32, x2: f32, y2: f32, x: f32, y: f32) {
+    pub fn curve_to(&mut self, x1: f32, y1: f32, x2: f32, y2: f32, x: f32, y: f32) {
         self.bbox.extend_by(x1, y1);
         self.bbox.extend_by(x2, y2);
         self.bbox.extend_by(x, y);
@@ -378,7 +360,7 @@
     }
 
     #[inline]
-    fn close(&mut self) {
+    pub fn close(&mut self) {
         self.builder.close();
     }
 }
