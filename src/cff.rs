// Useful links:
// http://wwwimages.adobe.com/content/dam/Adobe/en/devnet/font/pdfs/5176.CFF.pdf
// http://wwwimages.adobe.com/content/dam/Adobe/en/devnet/font/pdfs/5177.Type2.pdf
// https://github.com/opentypejs/opentype.js/blob/master/src/tables/cff.js

use core::convert::TryFrom;
use core::ops::Range;

<<<<<<< HEAD
use crate::{GlyphId, OutlineBuilder, Rect, BBox};
use crate::parser::{Stream, U24, FromData};

=======
use crate::parser::{Stream, U24, Fixed, FromData, NumConv, TryNumConv};
use crate::{GlyphId, OutlineBuilder, Rect};
>>>>>>> 93f4ba5b

// Limits according to the Adobe Technical Note #5176, chapter 4 DICT Data.
const MAX_OPERANDS_LEN: u8 = 48;

// Limits according to the Adobe Technical Note #5177 Appendix B.
const STACK_LIMIT: u8 = 10;
const MAX_ARGUMENTS_STACK_LEN: usize = 48;

const END_OF_FLOAT_FLAG: u8 = 0xf;

const TWO_BYTE_OPERATOR_MARK: u8 = 12;

/// Enumerates some operators defined in the Adobe Technical Note #5177.
mod operator {
    pub const HORIZONTAL_STEM: u8           = 1;
    pub const VERTICAL_STEM: u8             = 3;
    pub const VERTICAL_MOVE_TO: u8          = 4;
    pub const LINE_TO: u8                   = 5;
    pub const HORIZONTAL_LINE_TO: u8        = 6;
    pub const VERTICAL_LINE_TO: u8          = 7;
    pub const CURVE_TO: u8                  = 8;
    pub const CALL_LOCAL_SUBROUTINE: u8     = 10;
    pub const RETURN: u8                    = 11;
    pub const ENDCHAR: u8                   = 14;
    pub const HORIZONTAL_STEM_HINT_MASK: u8 = 18;
    pub const HINT_MASK: u8                 = 19;
    pub const COUNTER_MASK: u8              = 20;
    pub const MOVE_TO: u8                   = 21;
    pub const HORIZONTAL_MOVE_TO: u8        = 22;
    pub const VERTICAL_STEM_HINT_MASK: u8   = 23;
    pub const CURVE_LINE: u8                = 24;
    pub const LINE_CURVE: u8                = 25;
    pub const VV_CURVE_TO: u8               = 26;
    pub const HH_CURVE_TO: u8               = 27;
    pub const SHORT_INT: u8                 = 28;
    pub const CALL_GLOBAL_SUBROUTINE: u8    = 29;
    pub const VH_CURVE_TO: u8               = 30;
    pub const HV_CURVE_TO: u8               = 31;
    pub const HFLEX: u8                     = 34;
    pub const FLEX: u8                      = 35;
    pub const HFLEX1: u8                    = 36;
    pub const FLEX1: u8                     = 37;
    pub const FIXED_16_16: u8               = 255;
}

/// Enumerates some operators defined in the Adobe Technical Note #5176,
/// Table 9 Top DICT Operator Entries
mod top_dict_operator {
    pub const CHAR_STRINGS_OFFSET: u16          = 17;
    pub const PRIVATE_DICT_SIZE_AND_OFFSET: u16 = 18;
}

/// Enumerates some operators defined in the Adobe Technical Note #5176,
/// Table 23 Private DICT Operators
mod private_dict_operator {
    pub const LOCAL_SUBROUTINES_OFFSET: u16 = 19;
}


/// A list of errors that can occur during a CFF table parsing.
#[derive(Clone, Copy, Debug)]
pub enum CFFError {
    ReadOutOfBounds,
    ZeroBBox,
    InvalidOperator,
    UnsupportedOperator,
    MissingEndChar,
    DataAfterEndChar,
    NestingLimitReached,
    ArgumentsStackLimitReached,
    InvalidArgumentsStackLength,
    BboxOverflow,
    MissingMoveTo,
    InvalidSubroutineIndex,
    InvalidItemVariationDataIndex,
    InvalidNumberOfBlendOperands,
    BlendRegionsLimitReached,
}

#[cfg(feature = "logging")]
impl core::fmt::Display for CFFError {
    fn fmt(&self, f: &mut core::fmt::Formatter) -> core::fmt::Result {
        match *self {
            CFFError::ReadOutOfBounds => {
                write!(f, "read out of bounds")
            }
            CFFError::ZeroBBox => {
                write!(f, "zero bbox")
            }
            CFFError::InvalidOperator => {
                write!(f, "an invalid operator occurred")
            }
            CFFError::UnsupportedOperator => {
                write!(f, "an unsupported operator occurred")
            }
            CFFError::MissingEndChar => {
                write!(f, "the 'endchar' operator is missing")
            }
            CFFError::DataAfterEndChar => {
                write!(f, "unused data left after 'endchar' operator")
            }
            CFFError::NestingLimitReached => {
                write!(f, "subroutines nesting limit reached")
            }
            CFFError::ArgumentsStackLimitReached => {
                write!(f, "arguments stack limit reached")
            }
            CFFError::InvalidArgumentsStackLength => {
                write!(f, "an invalid amount of items are in an arguments stack")
            }
            CFFError::BboxOverflow => {
                write!(f, "outline's bounding box is too large")
            }
            CFFError::MissingMoveTo => {
                write!(f, "missing moveto operator")
            }
            CFFError::InvalidSubroutineIndex => {
                write!(f, "an invalid subroutine index")
            }
            CFFError::InvalidItemVariationDataIndex => {
                write!(f, "no ItemVariationData with required index")
            }
            CFFError::InvalidNumberOfBlendOperands => {
                write!(f, "an invalid number of blend operands")
            }
            CFFError::BlendRegionsLimitReached => {
                write!(f, "only up to 64 blend regions are supported")
            }
        }
    }
}


#[derive(Clone, Copy, Default, Debug)]
pub struct Metadata<'a> {
    global_subrs: DataIndex<'a>,
    local_subrs: DataIndex<'a>,
    char_strings: DataIndex<'a>,
}

pub(crate) fn parse_metadata(data: &[u8]) -> Option<Metadata> {
    let mut s = Stream::new(data);

    // Parse Header.
    let major: u8 = s.read()?;
    s.skip::<u8>(); // minor
    let header_size: u8 = s.read()?;
    s.skip::<u8>(); // Absolute offset

    if major != 1 {
        return None;
    }

    // Jump to Name INDEX. It's not necessarily right after the header.
    if header_size > s.offset() as u8 {
        s.advance(usize::from(header_size) - s.offset());
    }

    // Skip Name INDEX.
    skip_index(&mut s)?;

    let (char_strings_offset, private_dict_range) = parse_top_dict(&mut s)?;

    // Must be set, otherwise there are nothing to parse.
    if char_strings_offset == 0 {
        return None;
    }

    let subroutines_offset = if let Some(range) = private_dict_range.clone() {
        parse_private_dict(data.get(range)?)
    } else {
        None
    };

    // Skip String INDEX.
    skip_index(&mut s)?;

    // Parse Global Subroutines INDEX.
    let mut metadata = Metadata::default();
    metadata.global_subrs = parse_index(&mut s)?;

    match (private_dict_range, subroutines_offset) {
        (Some(private_dict_range), Some(subroutines_offset)) => {
            // 'The local subroutines offset is relative to the beginning
            // of the Private DICT data.'
            if let Some(start) = private_dict_range.start.checked_add(subroutines_offset) {
                let data = data.get(start..data.len())?;
                let mut s = Stream::new(data);
                metadata.local_subrs = parse_index(&mut s)?;
            }
        }
        _ => {}
    }

    // TODO: check that index is not default
    metadata.char_strings = {
        let mut s = Stream::new_at(data, char_strings_offset);
        parse_index(&mut s)?
    };

    Some(metadata)
}


pub fn outline(
    metadata: &Metadata,
    glyph_id: GlyphId,
    builder: &mut dyn OutlineBuilder,
) -> Option<Rect> {
    let data = metadata.char_strings.get(glyph_id.0)?;
    match parse_char_string(data, metadata, builder) {
        Ok(bbox) => Some(bbox),
        Err(CFFError::ZeroBBox) => None,
        #[allow(unused_variables)]
        Err(e) => {
            warn!("Glyph {} parsing failed cause {}.", glyph_id.0, e);
            None
        }
    }
}

fn parse_top_dict(s: &mut Stream) -> Option<(usize, Option<Range<usize>>)> {
    let mut char_strings_offset = 0;
    let mut private_dict_range = None;

    let index = parse_index(s)?;

    // The Top DICT INDEX should have only one dictionary.
    let data = index.get(0)?;

    let mut dict_parser = DictionaryParser::new(data);
    while let Some(operator) = dict_parser.parse_next() {
        match operator.get() {
            top_dict_operator::CHAR_STRINGS_OFFSET => {
                dict_parser.parse_operands()?;
                let operands = dict_parser.operands();

                if operands.len() == 1 {
                    char_strings_offset = usize::try_from(operands[0]).ok()?;
                }
            }
            top_dict_operator::PRIVATE_DICT_SIZE_AND_OFFSET => {
                dict_parser.parse_operands()?;
                let operands = dict_parser.operands();

                if operands.len() == 2 {
                    let len = usize::try_from(operands[0]).ok()?;
                    let start = usize::try_from(operands[1]).ok()?;
                    let end = start.checked_add(len)?;
                    private_dict_range = Some(start..end);
                }
            }
            _ => {}
        }

        if char_strings_offset != 0 && private_dict_range.is_some() {
            break;
        }
    }

    Some((char_strings_offset, private_dict_range))
}

fn parse_private_dict(data: &[u8]) -> Option<usize> {
    let mut subroutines_offset = None;
    let mut dict_parser = DictionaryParser::new(data);
    while let Some(operator) = dict_parser.parse_next() {
        if operator.get() == private_dict_operator::LOCAL_SUBROUTINES_OFFSET {
            dict_parser.parse_operands()?;
            let operands = dict_parser.operands();

            if operands.len() == 1 {
                subroutines_offset = usize::try_from(operands[0]).ok();
            }

            break;
        }
    }

    subroutines_offset
}

struct CharStringParserContext<'a> {
    metadata: &'a Metadata<'a>,
    is_first_move_to: bool,
    has_move_to: bool,
    width_parsed: bool,
    stems_len: u32,
    has_endchar: bool,
}

fn parse_char_string(
    data: &[u8],
    metadata: &Metadata,
    builder: &mut dyn OutlineBuilder,
) -> Result<Rect, CFFError> {
    let mut ctx = CharStringParserContext {
        metadata,
        is_first_move_to: true,
        has_move_to: false,
        width_parsed: false,
        stems_len: 0,
        has_endchar: false,
    };

    let mut inner_builder = Builder {
        builder,
        bbox: BBox::new(),
    };

    let mut stack = ArgumentsStack {
        data: &mut [0.0; MAX_ARGUMENTS_STACK_LEN], // 192B
        len: 0,
        max_len: MAX_ARGUMENTS_STACK_LEN,
    };
    let _ = _parse_char_string(&mut ctx, data, 0.0, 0.0, &mut stack, 0, &mut inner_builder)?;

    if !ctx.has_endchar {
        return Err(CFFError::MissingEndChar);
    }

    let bbox = inner_builder.bbox;

    // Check that bbox was changed.
    if bbox.is_default() {
        return Err(CFFError::ZeroBBox);
    }

<<<<<<< HEAD
    bbox.to_rect().ok_or(CFFError::BboxOverflow)
}


pub(crate) struct Builder<'a> {
=======
    Ok(Rect {
        x_min: i16::try_num_from(bbox.x_min).ok_or(CFFError::BboxOverflow)?,
        y_min: i16::try_num_from(bbox.y_min).ok_or(CFFError::BboxOverflow)?,
        x_max: i16::try_num_from(bbox.x_max).ok_or(CFFError::BboxOverflow)?,
        y_max: i16::try_num_from(bbox.y_max).ok_or(CFFError::BboxOverflow)?,
    })
}


pub struct RectF {
    pub x_min: f32,
    pub y_min: f32,
    pub x_max: f32,
    pub y_max: f32,
}

pub struct Builder<'a> {
>>>>>>> 93f4ba5b
    pub builder: &'a mut dyn OutlineBuilder,
    pub bbox: BBox,
}

impl<'a> Builder<'a> {
    #[inline]
    pub fn move_to(&mut self, x: f32, y: f32) {
        self.bbox.extend_by(x, y);
        self.builder.move_to(x, y);
    }

    #[inline]
    pub fn line_to(&mut self, x: f32, y: f32) {
        self.bbox.extend_by(x, y);
        self.builder.line_to(x, y);
    }

    #[inline]
    pub fn curve_to(&mut self, x1: f32, y1: f32, x2: f32, y2: f32, x: f32, y: f32) {
        self.bbox.extend_by(x1, y1);
        self.bbox.extend_by(x2, y2);
        self.bbox.extend_by(x, y);
        self.builder.curve_to(x1, y1, x2, y2, x, y);
    }

    #[inline]
    pub fn close(&mut self) {
        self.builder.close();
    }
}

fn _parse_char_string(
    ctx: &mut CharStringParserContext,
    char_string: &[u8],
    mut x: f32,
    mut y: f32,
    stack: &mut ArgumentsStack,
    depth: u8,
    builder: &mut Builder,
) -> Result<(f32, f32), CFFError> {
    let mut s = Stream::new(char_string);
    while !s.at_end() {
        let op: u8 = s.read().ok_or(CFFError::ReadOutOfBounds)?;
        match op {
            0 | 2 | 9 | 13 | 15 | 16 | 17 => {
                // Reserved.
                return Err(CFFError::InvalidOperator);
            }
            operator::HORIZONTAL_STEM |
            operator::VERTICAL_STEM |
            operator::HORIZONTAL_STEM_HINT_MASK |
            operator::VERTICAL_STEM_HINT_MASK => {
                // y dy {dya dyb}* hstem
                // x dx {dxa dxb}* vstem
                // y dy {dya dyb}* hstemhm
                // x dx {dxa dxb}* vstemhm

                // If the stack length is uneven, than the first value is a `width`.
                let len = if stack.len().is_odd() && !ctx.width_parsed {
                    ctx.width_parsed = true;
                    stack.len() - 1
                } else {
                    stack.len()
                };

                ctx.stems_len += len as u32 >> 1;

                // We are ignoring the hint operators.
                stack.clear();
            }
            operator::VERTICAL_MOVE_TO => {
                // dy1

                let mut i = 0;
                if stack.len() == 2 && !ctx.width_parsed {
                    i += 1;
                    ctx.width_parsed = true;
                } else if stack.len() != 1 {
                    return Err(CFFError::InvalidArgumentsStackLength);
                }

                if ctx.is_first_move_to {
                    ctx.is_first_move_to = false;
                } else {
                    builder.close();
                }

                ctx.has_move_to = true;

                y += stack.at(i);
                builder.move_to(x, y);

                stack.clear();
            }
            operator::LINE_TO => {
                // {dxa dya}+

                if !ctx.has_move_to {
                    return Err(CFFError::MissingMoveTo);
                }

                if stack.len().is_odd() {
                    return Err(CFFError::InvalidArgumentsStackLength);
                }

                let mut i = 0;
                while i < stack.len() {
                    x += stack.at(i + 0);
                    y += stack.at(i + 1);
                    builder.line_to(x, y);
                    i += 2;
                }

                stack.clear();
            }
            operator::HORIZONTAL_LINE_TO => {
                // dx1 {dya dxb}*
                //     {dxa dyb}+

                if !ctx.has_move_to {
                    return Err(CFFError::MissingMoveTo);
                }

                if stack.is_empty() {
                    return Err(CFFError::InvalidArgumentsStackLength);
                }

                let mut i = 0;
                while i < stack.len() {
                    x += stack.at(i);
                    i += 1;
                    builder.line_to(x, y);

                    if i == stack.len() {
                        break;
                    }

                    y += stack.at(i);
                    i += 1;
                    builder.line_to(x, y);
                }

                stack.clear();
            }
            operator::VERTICAL_LINE_TO => {
                // dy1 {dxa dyb}*
                //     {dya dxb}+

                if !ctx.has_move_to {
                    return Err(CFFError::MissingMoveTo);
                }

                if stack.is_empty() {
                    return Err(CFFError::InvalidArgumentsStackLength);
                }

                let mut i = 0;
                while i < stack.len() {
                    y += stack.at(i);
                    i += 1;
                    builder.line_to(x, y);

                    if i == stack.len() {
                        break;
                    }

                    x += stack.at(i);
                    i += 1;
                    builder.line_to(x, y);
                }

                stack.clear();
            }
            operator::CURVE_TO => {
                // {dxa dya dxb dyb dxc dyc}+

                if !ctx.has_move_to {
                    return Err(CFFError::MissingMoveTo);
                }

                if stack.len() % 6 != 0 {
                    return Err(CFFError::InvalidArgumentsStackLength);
                }

                let mut i = 0;
                while i < stack.len() {
                    let x1 = x + stack.at(i + 0);
                    let y1 = y + stack.at(i + 1);
                    let x2 = x1 + stack.at(i + 2);
                    let y2 = y1 + stack.at(i + 3);
                    x = x2 + stack.at(i + 4);
                    y = y2 + stack.at(i + 5);

                    builder.curve_to(x1, y1, x2, y2, x, y);
                    i += 6;
                }

                stack.clear();
            }
            operator::CALL_LOCAL_SUBROUTINE => {
                if stack.is_empty() {
                    return Err(CFFError::InvalidArgumentsStackLength);
                }

                if depth == STACK_LIMIT {
                    return Err(CFFError::NestingLimitReached);
                }

                let subroutine_bias = calc_subroutine_bias(ctx.metadata.local_subrs.len());
                let index = conv_subroutine_index(stack.pop(), subroutine_bias)?;
                let char_string = ctx.metadata.local_subrs.get(index)
                    .ok_or(CFFError::InvalidSubroutineIndex)?;
                let pos = _parse_char_string(ctx, char_string, x, y, stack, depth + 1, builder)?;
                x = pos.0;
                y = pos.1;

                if ctx.has_endchar {
                    if !s.at_end() {
                        return Err(CFFError::DataAfterEndChar);
                    }

                    break;
                }
            }
            operator::RETURN => {
                break;
            }
            TWO_BYTE_OPERATOR_MARK => {
                // flex
                let op2: u8 = s.read().ok_or(CFFError::ReadOutOfBounds)?;
                match op2 {
                    operator::HFLEX => {
                        // dx1 dx2 dy2 dx3 dx4 dx5 dx6

                        if !ctx.has_move_to {
                            return Err(CFFError::MissingMoveTo);
                        }

                        if stack.len() != 7 {
                            return Err(CFFError::InvalidArgumentsStackLength);
                        }

                        let dx1 = x + stack.at(0);
                        let dy1 = y;
                        let dx2 = dx1 + stack.at(1);
                        let dy2 = dy1 + stack.at(2);
                        let dx3 = dx2 + stack.at(3);
                        let dy3 = dy2;
                        let dx4 = dx3 + stack.at(4);
                        let dy4 = dy2;
                        let dx5 = dx4 + stack.at(5);
                        let dy5 = y;
                        x = dx5 + stack.at(6);
                        builder.curve_to(dx1, dy1, dx2, dy2, dx3, dy3);
                        builder.curve_to(dx4, dy4, dx5, dy5, x, y);

                        stack.clear();
                    }
                    operator::FLEX => {
                        // dx1 dy1 dx2 dy2 dx3 dy3 dx4 dy4 dx5 dy5 dx6 dy6 fd

                        if !ctx.has_move_to {
                            return Err(CFFError::MissingMoveTo);
                        }

                        if stack.len() != 13 {
                            return Err(CFFError::InvalidArgumentsStackLength);
                        }

                        let dx1 = x + stack.at(0);
                        let dy1 = y + stack.at(1);
                        let dx2 = dx1 + stack.at(2);
                        let dy2 = dy1 + stack.at(3);
                        let dx3 = dx2 + stack.at(4);
                        let dy3 = dy2 + stack.at(5);
                        let dx4 = dx3 + stack.at(6);
                        let dy4 = dy3 + stack.at(7);
                        let dx5 = dx4 + stack.at(8);
                        let dy5 = dy4 + stack.at(9);
                        x = dx5 + stack.at(10);
                        y = dy5 + stack.at(11);
                        builder.curve_to(dx1, dy1, dx2, dy2, dx3, dy3);
                        builder.curve_to(dx4, dy4, dx5, dy5, x, y);

                        stack.clear();
                    }
                    operator::HFLEX1 => {
                        // dx1 dy1 dx2 dy2 dx3 dx4 dx5 dy5 dx6

                        if !ctx.has_move_to {
                            return Err(CFFError::MissingMoveTo);
                        }

                        if stack.len() != 9 {
                            return Err(CFFError::InvalidArgumentsStackLength);
                        }

                        let dx1 = x + stack.at(0);
                        let dy1 = y + stack.at(1);
                        let dx2 = dx1 + stack.at(2);
                        let dy2 = dy1 + stack.at(3);
                        let dx3 = dx2 + stack.at(4);
                        let dy3 = dy2;
                        let dx4 = dx3 + stack.at(5);
                        let dy4 = dy2;
                        let dx5 = dx4 + stack.at(6);
                        let dy5 = dy4 + stack.at(7);
                        x = dx5 + stack.at(8);
                        builder.curve_to(dx1, dy1, dx2, dy2, dx3, dy3);
                        builder.curve_to(dx4, dy4, dx5, dy5, x, y);

                        stack.clear();
                    }
                    operator::FLEX1 => {
                        // dx1 dy1 dx2 dy2 dx3 dy3 dx4 dy4 dx5 dy5 d6

                        if !ctx.has_move_to {
                            return Err(CFFError::MissingMoveTo);
                        }

                        if stack.len() != 11 {
                            return Err(CFFError::InvalidArgumentsStackLength);
                        }

                        let dx1 = x + stack.at(0);
                        let dy1 = y + stack.at(1);
                        let dx2 = dx1 + stack.at(2);
                        let dy2 = dy1 + stack.at(3);
                        let dx3 = dx2 + stack.at(4);
                        let dy3 = dy2 + stack.at(5);
                        let dx4 = dx3 + stack.at(6);
                        let dy4 = dy3 + stack.at(7);
                        let dx5 = dx4 + stack.at(8);
                        let dy5 = dy4 + stack.at(9);

                        if f32_abs(dx5 - x) > f32_abs(dy5 - y) {
                            x = dx5 + stack.at(10);
                        } else {
                            y = dy5 + stack.at(10);
                        }

                        builder.curve_to(dx1, dy1, dx2, dy2, dx3, dy3);
                        builder.curve_to(dx4, dy4, dx5, dy5, x, y);

                        stack.clear();
                    }
                    _ => {
                        return Err(CFFError::UnsupportedOperator);
                    }
                }
            }
            operator::ENDCHAR => {
                if !stack.is_empty() && !ctx.width_parsed {
                    stack.clear();
                    ctx.width_parsed = true;
                }

                if !ctx.is_first_move_to {
                    ctx.is_first_move_to = true;
                    builder.close();
                }

                if !s.at_end() {
                    return Err(CFFError::DataAfterEndChar);
                }

                ctx.has_endchar = true;

                break;
            }
            operator::HINT_MASK | operator::COUNTER_MASK => {
                let mut len = stack.len();

                // We are ignoring the hint operators.
                stack.clear();

                // If the stack length is uneven, than the first value is a `width`.
                if len.is_odd() && !ctx.width_parsed {
                    len -= 1;
                    ctx.width_parsed = true;
                }

                ctx.stems_len += len as u32 >> 1;

                s.advance(usize::num_from((ctx.stems_len + 7) >> 3));
            }
            operator::MOVE_TO => {
                // dx1 dy1

                let mut i = 0;
                if stack.len() == 3 && !ctx.width_parsed {
                    i += 1;
                    ctx.width_parsed = true;
                } else if stack.len() != 2 {
                    return Err(CFFError::InvalidArgumentsStackLength);
                }

                if ctx.is_first_move_to {
                    ctx.is_first_move_to = false;
                } else {
                    builder.close();
                }

                ctx.has_move_to = true;

                x += stack.at(i + 0);
                y += stack.at(i + 1);
                builder.move_to(x, y);

                stack.clear();
            }
            operator::HORIZONTAL_MOVE_TO => {
                // dx1

                let mut i = 0;
                if stack.len() == 2 && !ctx.width_parsed {
                    i += 1;
                    ctx.width_parsed = true;
                } else if stack.len() != 1 {
                    return Err(CFFError::InvalidArgumentsStackLength);
                }

                if ctx.is_first_move_to {
                    ctx.is_first_move_to = false;
                } else {
                    builder.close();
                }

                ctx.has_move_to = true;

                x += stack.at(i);
                builder.move_to(x, y);

                stack.clear();
            }
            operator::CURVE_LINE => {
                // {dxa dya dxb dyb dxc dyc}+ dxd dyd

                if !ctx.has_move_to {
                    return Err(CFFError::MissingMoveTo);
                }

                if stack.len() < 8 {
                    return Err(CFFError::InvalidArgumentsStackLength);
                }

                if (stack.len() - 2) % 6 != 0 {
                    return Err(CFFError::InvalidArgumentsStackLength);
                }

                let mut i = 0;
                while i < stack.len() - 2 {
                    let x1 = x + stack.at(i + 0);
                    let y1 = y + stack.at(i + 1);
                    let x2 = x1 + stack.at(i + 2);
                    let y2 = y1 + stack.at(i + 3);
                    x = x2 + stack.at(i + 4);
                    y = y2 + stack.at(i + 5);

                    builder.curve_to(x1, y1, x2, y2, x, y);
                    i += 6;
                }

                x += stack.at(i + 0);
                y += stack.at(i + 1);
                builder.line_to(x, y);

                stack.clear();
            }
            operator::LINE_CURVE => {
                // {dxa dya}+ dxb dyb dxc dyc dxd dyd

                if !ctx.has_move_to {
                    return Err(CFFError::MissingMoveTo);
                }

                if stack.len() < 8 {
                    return Err(CFFError::InvalidArgumentsStackLength);
                }

                if (stack.len() - 6).is_odd() {
                    return Err(CFFError::InvalidArgumentsStackLength);
                }

                let mut i = 0;
                while i < stack.len() - 6 {
                    x += stack.at(i + 0);
                    y += stack.at(i + 1);

                    builder.line_to(x, y);
                    i += 2;
                }

                let x1 = x + stack.at(i + 0);
                let y1 = y + stack.at(i + 1);
                let x2 = x1 + stack.at(i + 2);
                let y2 = y1 + stack.at(i + 3);
                x = x2 + stack.at(i + 4);
                y = y2 + stack.at(i + 5);
                builder.curve_to(x1, y1, x2, y2, x, y);

                stack.clear();
            }
            operator::VV_CURVE_TO => {
                // dx1? {dya dxb dyb dyc}+

                if !ctx.has_move_to {
                    return Err(CFFError::MissingMoveTo);
                }

                let mut i = 0;

                // The odd argument count indicates an X position.
                if stack.len().is_odd() {
                    x += stack.at(0);
                    i += 1;
                }

                if (stack.len() - i) % 4 != 0 {
                    return Err(CFFError::InvalidArgumentsStackLength);
                }

                while i < stack.len() {
                    let x1 = x;
                    let y1 = y + stack.at(i + 0);
                    let x2 = x1 + stack.at(i + 1);
                    let y2 = y1 + stack.at(i + 2);
                    x = x2;
                    y = y2 + stack.at(i + 3);

                    builder.curve_to(x1, y1, x2, y2, x, y);
                    i += 4;
                }

                stack.clear();
            }
            operator::HH_CURVE_TO => {
                // dy1? {dxa dxb dyb dxc}+

                if !ctx.has_move_to {
                    return Err(CFFError::MissingMoveTo);
                }

                let mut i = 0;

                // The odd argument count indicates an Y position.
                if stack.len().is_odd() {
                    y += stack.at(0);
                    i += 1;
                }

                if (stack.len() - i) % 4 != 0 {
                    return Err(CFFError::InvalidArgumentsStackLength);
                }

                while i < stack.len() {
                    let x1 = x + stack.at(i + 0);
                    let y1 = y;
                    let x2 = x1 + stack.at(i + 1);
                    let y2 = y1 + stack.at(i + 2);
                    x = x2 + stack.at(i + 3);
                    y = y2;

                    builder.curve_to(x1, y1, x2, y2, x, y);
                    i += 4;
                }

                stack.clear();
            }
            operator::SHORT_INT => {
                let b1 = s.read::<u8>().ok_or(CFFError::ReadOutOfBounds)? as i32;
                let b2 = s.read::<u8>().ok_or(CFFError::ReadOutOfBounds)? as i32;
                let n = ((b1 << 24) | (b2 << 16)) >> 16;
                debug_assert!((-32768..=32767).contains(&n));
                stack.push(n as f32)?;
            }
            operator::CALL_GLOBAL_SUBROUTINE => {
                if stack.is_empty() {
                    return Err(CFFError::InvalidArgumentsStackLength);
                }

                if depth == STACK_LIMIT {
                    return Err(CFFError::NestingLimitReached);
                }

                let subroutine_bias = calc_subroutine_bias(ctx.metadata.global_subrs.len());
                let index = conv_subroutine_index(stack.pop(), subroutine_bias)?;
                let char_string = ctx.metadata.global_subrs.get(index)
                    .ok_or(CFFError::InvalidSubroutineIndex)?;
                let pos = _parse_char_string(ctx, char_string, x, y, stack, depth + 1, builder)?;
                x = pos.0;
                y = pos.1;

                if ctx.has_endchar {
                    if !s.at_end() {
                        return Err(CFFError::DataAfterEndChar);
                    }

                    break;
                }
            }
            operator::VH_CURVE_TO => {
                // dy1 dx2 dy2 dx3 {dxa dxb dyb dyc dyd dxe dye dxf}* dyf?
                //                 {dya dxb dyb dxc dxd dxe dye dyf}+ dxf?

                if !ctx.has_move_to {
                    return Err(CFFError::MissingMoveTo);
                }

                if stack.len() < 4 {
                    return Err(CFFError::InvalidArgumentsStackLength);
                }

                stack.reverse();
                while !stack.is_empty() {
                    if stack.len() < 4 {
                        return Err(CFFError::InvalidArgumentsStackLength);
                    }

                    let x1 = x;
                    let y1 = y + stack.pop();
                    let x2 = x1 + stack.pop();
                    let y2 = y1 + stack.pop();
                    x = x2 + stack.pop();
                    y = y2 + if stack.len() == 1 { stack.pop() } else { 0.0 };
                    builder.curve_to(x1, y1, x2, y2, x, y);
                    if stack.is_empty() {
                        break;
                    }

                    if stack.len() < 4 {
                        return Err(CFFError::InvalidArgumentsStackLength);
                    }

                    let x1 = x + stack.pop();
                    let y1 = y;
                    let x2 = x1 + stack.pop();
                    let y2 = y1 + stack.pop();
                    y = y2 + stack.pop();
                    x = x2 + if stack.len() == 1 { stack.pop() } else { 0.0 };
                    builder.curve_to(x1, y1, x2, y2, x, y);
                }

                debug_assert!(stack.is_empty());
            }
            operator::HV_CURVE_TO => {
                // dx1 dx2 dy2 dy3 {dya dxb dyb dxc dxd dxe dye dyf}* dxf?
                //                 {dxa dxb dyb dyc dyd dxe dye dxf}+ dyf?

                if !ctx.has_move_to {
                    return Err(CFFError::MissingMoveTo);
                }

                if stack.len() < 4 {
                    return Err(CFFError::InvalidArgumentsStackLength);
                }

                stack.reverse();
                while !stack.is_empty() {
                    if stack.len() < 4 {
                        return Err(CFFError::InvalidArgumentsStackLength);
                    }

                    let x1 = x + stack.pop();
                    let y1 = y;
                    let x2 = x1 + stack.pop();
                    let y2 = y1 + stack.pop();
                    y = y2 + stack.pop();
                    x = x2 + if stack.len() == 1 { stack.pop() } else { 0.0 };
                    builder.curve_to(x1, y1, x2, y2, x, y);
                    if stack.is_empty() {
                        break;
                    }

                    if stack.len() < 4 {
                        return Err(CFFError::InvalidArgumentsStackLength);
                    }

                    let x1 = x;
                    let y1 = y + stack.pop();
                    let x2 = x1 + stack.pop();
                    let y2 = y1 + stack.pop();
                    x = x2 + stack.pop();
                    y = y2 + if stack.len() == 1 { stack.pop() } else { 0.0 };
                    builder.curve_to(x1, y1, x2, y2, x, y);
                }

                debug_assert!(stack.is_empty());
            }
            32..=246 => {
                let n = i16::from(op) - 139;
                stack.push(f32::from(n))?;
            }
            247..=250 => {
                let b1: u8 = s.read().ok_or(CFFError::ReadOutOfBounds)?;
                let n = (i16::from(op) - 247) * 256 + i16::from(b1) + 108;
                debug_assert!((108..=1131).contains(&n));
                stack.push(f32::from(n))?;
            }
            251..=254 => {
                let b1: u8 = s.read().ok_or(CFFError::ReadOutOfBounds)?;
                let n = -(i16::from(op) - 251) * 256 - i16::from(b1) - 108;
                debug_assert!((-1131..=-108).contains(&n));
                stack.push(f32::from(n))?;
            }
            operator::FIXED_16_16 => {
<<<<<<< HEAD
                let n = (s.read::<u32>().ok_or(CFFError::ReadOutOfBounds)? / 65536) as i32 as f32;
                stack.push(n)?;
=======
                let n = s.read::<Fixed>().ok_or(CFFError::ReadOutOfBounds)?;
                stack.push(n.0)?;
>>>>>>> 93f4ba5b
            }
        }
    }

    // TODO: 'A charstring subroutine must end with either an endchar or a return operator.'

    Ok((x, y))
}

#[inline]
fn conv_subroutine_index(index: f32, bias: u16) -> Result<u16, CFFError> {
    let mut index = i32::try_num_from(index).ok_or(CFFError::InvalidSubroutineIndex)?;
    index += i32::from(bias);
    u16::try_from(index).map_err(|_| CFFError::InvalidSubroutineIndex)
}

// Adobe Technical Note #5176, Chapter 16 "Local / Global Subrs INDEXes"
#[inline]
pub fn calc_subroutine_bias(len: u16) -> u16 {
    if len < 1240 {
        107
    } else if len < 33900 {
        1131
    } else {
        32768
    }
}

fn parse_index<'a>(s: &mut Stream<'a>) -> Option<DataIndex<'a>> {
    let count: u16 = s.read()?;
    if count != 0 && count != core::u16::MAX {
        parse_index_impl(u32::from(count), s)
    } else {
        Some(DataIndex::default())
    }
}

#[inline]
pub fn parse_index_impl<'a>(count: u32, s: &mut Stream<'a>) -> Option<DataIndex<'a>> {
    let offset_size: OffsetSize = try_parse_offset_size(s)?;
    let offsets_len = (count + 1).checked_mul(offset_size.to_u32())?;
    let offsets = VarOffsets {
        data: &s.read_bytes(usize::num_from(offsets_len))?,
        offset_size,
    };

    // Last offset indicates a Data Index size.
    match offsets.last() {
        Some(last_offset) => {
            let data = s.read_bytes(usize::num_from(last_offset))?;
            Some(DataIndex { data, offsets })
        }
        None => {
            Some(DataIndex::default())
        }
    }
}

fn skip_index(s: &mut Stream) -> Option<()> {
    let count: u16 = s.read()?;
    if count != 0 && count != core::u16::MAX {
        let offset_size: OffsetSize = try_parse_offset_size(s)?;
        let offsets_len = (u32::from(count) + 1).checked_mul(offset_size.to_u32())?;
        let offsets = VarOffsets {
            data: &s.read_bytes(usize::num_from(offsets_len))?,
            offset_size,
        };

        if let Some(last_offset) = offsets.last() {
            s.advance(usize::num_from(last_offset));
        }
    }

    Some(())
}


#[derive(Clone, Copy, Debug)]
pub struct VarOffsets<'a> {
    pub data: &'a [u8],
    pub offset_size: OffsetSize,
}

impl<'a> VarOffsets<'a> {
    pub fn get(&self, index: u16) -> Option<u32> {
        if index >= self.len() {
            return None;
        }

        let start = usize::from(index) * self.offset_size.to_usize();
        let end = start + self.offset_size.to_usize();
        let data = self.data.get(start..end)?;
        let n: u32 = match self.offset_size {
            OffsetSize::Size1 => u32::from(u8::parse(data)),
            OffsetSize::Size2 => u32::from(u16::parse(data)),
            OffsetSize::Size3 => U24::parse(data).0,
            OffsetSize::Size4 => u32::parse(data),
        };

        // Offset must be positive.
        if n == 0 {
            return None;
        }

        // Offsets are offset by one byte in the font,
        // so we have to shift them back.
        Some(n - 1)
    }

    #[inline]
    pub fn last(&self) -> Option<u32> {
        if !self.is_empty() {
            self.get(self.len() - 1)
        } else {
            None
        }
    }

    #[inline]
    pub fn len(&self) -> u16 {
        // TODO: check that len actually u16
        self.data.len() as u16 / self.offset_size as u16
    }

    #[inline]
    pub fn is_empty(&self) -> bool {
        self.len() == 0
    }
}


#[derive(Clone, Copy, Debug)]
pub struct DataIndex<'a> {
    pub data: &'a [u8],
    pub offsets: VarOffsets<'a>,
}

impl<'a> Default for DataIndex<'a> {
    #[inline]
    fn default() -> Self {
        DataIndex {
            data: b"",
            offsets: VarOffsets { data: b"", offset_size: OffsetSize::Size1 },
        }
    }
}

impl<'a> IntoIterator for DataIndex<'a> {
    type Item = &'a [u8];
    type IntoIter = DataIndexIter<'a>;

    #[inline]
    fn into_iter(self) -> Self::IntoIter {
        DataIndexIter {
            data: self,
            offset: 0,
        }
    }
}

impl<'a> DataIndex<'a> {
    #[inline]
    pub fn len(&self) -> u16 {
        if !self.offsets.is_empty() {
            // Last offset points to the byte after the `Object data`.
            // We should skip it.
            self.offsets.len() - 1
        } else {
            0
        }
    }

    pub fn get(&self, index: u16) -> Option<&'a [u8]> {
        // Check for overflow first.
        if index == core::u16::MAX {
            None
        } else if index + 1 < self.offsets.len() {
            let start = usize::try_from(self.offsets.get(index)?).ok()?;
            let end = usize::try_from(self.offsets.get(index + 1)?).ok()?;
            let data = self.data.get(start..end)?;
            Some(data)
        } else {
            None
        }
    }
}

pub struct DataIndexIter<'a> {
    data: DataIndex<'a>,
    offset: u16,
}

impl<'a> Iterator for DataIndexIter<'a> {
    type Item = &'a [u8];

    #[inline]
    fn next(&mut self) -> Option<Self::Item> {
        if self.offset == self.data.len() {
            return None;
        }

        let index = self.offset;
        self.offset += 1;
        self.data.get(index)
    }
}


#[derive(Clone, Copy, Debug)]
pub enum OffsetSize {
    Size1 = 1,
    Size2 = 2,
    Size3 = 3,
    Size4 = 4,
}

impl OffsetSize {
    #[inline] fn to_u32(self) -> u32 { self as u32 }
    #[inline] fn to_usize(self) -> usize { self as usize }
}

#[inline]
fn try_parse_offset_size(s: &mut Stream) -> Option<OffsetSize> {
    match s.read::<u8>()? {
        1 => Some(OffsetSize::Size1),
        2 => Some(OffsetSize::Size2),
        3 => Some(OffsetSize::Size3),
        4 => Some(OffsetSize::Size4),
        _ => None,
    }
}


#[derive(Clone, Copy, Debug)]
pub struct Operator(pub u16);

impl Operator {
    #[inline]
    pub fn get(self) -> u16 { self.0 }
}


struct DictionaryParser<'a> {
    data: &'a [u8],
    // The current offset.
    offset: usize,
    // Offset to the last operands start.
    operands_offset: usize,
    // Actual operands.
    operands: [i32; MAX_OPERANDS_LEN as usize], // 192B
    // An amount of operands in the `operands` array.
    operands_len: u8,
}

impl<'a> DictionaryParser<'a> {
    #[inline]
    fn new(data: &'a [u8]) -> Self {
        DictionaryParser {
            data,
            offset: 0,
            operands_offset: 0,
            operands: [0; MAX_OPERANDS_LEN as usize],
            operands_len: 0,
        }
    }

    #[inline(never)]
    fn parse_next(&mut self) -> Option<Operator> {
        let mut s = Stream::new_at(self.data, self.offset);
        self.operands_offset = self.offset;
        while !s.at_end() {
            let b: u8 = s.read()?;
            // 0..=21 bytes are operators.
            if is_dict_one_byte_op(b) {
                let mut operator = u16::from(b);

                // Check that operator is two byte long.
                if b == TWO_BYTE_OPERATOR_MARK {
                    // Use a 1200 'prefix' to make two byte operators more readable.
                    // 12 3 => 1203
                    operator = 1200 + u16::from(s.read::<u8>()?);
                }

                self.offset = s.offset();
                return Some(Operator(operator));
            } else {
                skip_number(b, &mut s)?;
            }
        }

        None
    }

    /// Parses operands of the current operator.
    ///
    /// In the DICT structure, operands are defined before an operator.
    /// So we are trying to find an operator first and the we can actually parse the operands.
    ///
    /// Since this methods is pretty expensive and we do not care about most of the operators,
    /// we can speed up parsing by parsing operands only for required operators.
    ///
    /// We still have to "skip" operands during operators search (see `skip_number()`),
    /// but it's still faster that a naive method.
    fn parse_operands(&mut self) -> Option<()> {
        let mut s = Stream::new_at(self.data, self.operands_offset);
        self.operands_len = 0;
        while !s.at_end() {
            let b: u8 = s.read()?;
            // 0..=21 bytes are operators.
            if is_dict_one_byte_op(b) {
                break;
            } else {
                let op = parse_number(b, &mut s)?;
                self.operands[usize::from(self.operands_len)] = op;
                self.operands_len += 1;

                if self.operands_len >= MAX_OPERANDS_LEN {
                    break;
                }
            }
        }

        Some(())
    }

    #[inline]
    fn operands(&self) -> &[i32] {
        &self.operands[..usize::from(self.operands_len)]
    }
}

// One-byte CFF DICT Operators according to the
// Adobe Technical Note #5176, Appendix H CFF DICT Encoding.
pub fn is_dict_one_byte_op(b: u8) -> bool {
    match b {
        0..=27 => true,
        28..=30 => false, // numbers
        31 => true, // Reserved
        32..=254 => false, // numbers
        255 => true, // Reserved
    }
}

// Adobe Technical Note #5177, Table 3 Operand Encoding
pub fn parse_number(b0: u8, s: &mut Stream) -> Option<i32> {
    match b0 {
        28 => {
            let n = i32::from(s.read::<u16>()?);
            Some(n)
        }
        29 => {
            // TODO: how exactly it should be handled?
            let n = s.read::<u32>().and_then(|n| i32::try_from(n).ok())?;
            Some(n)
        }
        30 => {
            // We do not parse float, because we don't use it.
            // And by skipping it we can remove the core::num::dec2flt dependency.
            while !s.at_end() {
                let b1: u8 = s.read()?;
                let nibble1 = b1 >> 4;
                let nibble2 = b1 & 15;
                if nibble1 == END_OF_FLOAT_FLAG || nibble2 == END_OF_FLOAT_FLAG {
                    break;
                }
            }
            Some(0)
        }
        32..=246 => {
            let n = i32::from(b0) - 139;
            Some(n)
        }
        247..=250 => {
            let b1 = i32::from(s.read::<u8>()?);
            let n = (i32::from(b0) - 247) * 256 + b1 + 108;
            Some(n)
        }
        251..=254 => {
            let b1 = i32::from(s.read::<u8>()?);
            let n = -(i32::from(b0) - 251) * 256 - b1 - 108;
            Some(n)
        }
        _ => None,
    }
}

// Just like `parse_number`, but doesn't actually parses the data.
pub fn skip_number(b0: u8, s: &mut Stream) -> Option<()> {
    match b0 {
        28 => s.skip::<u16>(),
        29 => s.skip::<u32>(),
        30 => {
            while !s.at_end() {
                let b1: u8 = s.read()?;
                let nibble1 = b1 >> 4;
                let nibble2 = b1 & 15;
                if nibble1 == END_OF_FLOAT_FLAG || nibble2 == END_OF_FLOAT_FLAG {
                    break;
                }
            }
        }
        32..=246 => {}
        247..=250 => s.skip::<u8>(),
        251..=254 => s.skip::<u8>(),
        _ => return None,
    }

    Some(())
}


pub struct ArgumentsStack<'a> {
    pub data: &'a mut [f32],
    pub len: usize,
    pub max_len: usize,
}

impl<'a> ArgumentsStack<'a> {
    #[inline]
    pub fn len(&self) -> usize {
        self.len
    }

    #[inline]
    pub fn is_empty(&self) -> bool {
        self.len == 0
    }

    #[inline]
    pub fn push(&mut self, n: f32) -> Result<(), CFFError> {
        if self.len == self.max_len {
            Err(CFFError::ArgumentsStackLimitReached)
        } else {
            self.data[self.len] = n;
            self.len += 1;
            Ok(())
        }
    }

    #[inline]
    pub fn at(&self, index: usize) -> f32 {
        self.data[index]
    }

    #[inline]
    pub fn pop(&mut self) -> f32 {
        debug_assert!(!self.is_empty());
        self.len -= 1;
        self.data[self.len]
    }

    #[inline]
    pub fn reverse(&mut self) {
        if self.is_empty() {
            return;
        }

        // Reverse only the actual data and not the whole stack.
        let (first, _) = self.data.split_at_mut(self.len);
        first.reverse();
    }

    #[inline]
    pub fn clear(&mut self) {
        self.len = 0;
    }
}

impl core::fmt::Debug for ArgumentsStack<'_> {
    fn fmt(&self, f: &mut core::fmt::Formatter) -> core::fmt::Result {
        f.debug_list().entries(&self.data[..self.len]).finish()
    }
}


pub trait IsEven {
    fn is_even(&self) -> bool;
    fn is_odd(&self) -> bool;
}

impl IsEven for usize {
    #[inline]
    fn is_even(&self) -> bool { (*self) & 1 == 0 }

    #[inline]
    fn is_odd(&self) -> bool { !self.is_even() }
}

#[cfg(feature = "std")]
#[inline]
pub fn f32_abs(n: f32) -> f32 {
    n.abs()
}

#[cfg(not(feature = "std"))]
#[inline]
pub fn f32_abs(n: f32) -> f32 {
    if n.is_sign_negative() { -n } else { n }
}


#[cfg(test)]
mod tests {
    use super::*;
    use std::vec::Vec;
    use std::string::{String, ToString};
    use std::fmt::Write;
    use crate::writer;
    use writer::TtfType::*;

    struct Builder(String);
    impl OutlineBuilder for Builder {
        fn move_to(&mut self, x: f32, y: f32) {
            write!(&mut self.0, "M {} {} ", x, y).unwrap();
        }

        fn line_to(&mut self, x: f32, y: f32) {
            write!(&mut self.0, "L {} {} ", x, y).unwrap();
        }

        fn quad_to(&mut self, x1: f32, y1: f32, x: f32, y: f32) {
            write!(&mut self.0, "Q {} {} {} {} ", x1, y1, x, y).unwrap();
        }

        fn curve_to(&mut self, x1: f32, y1: f32, x2: f32, y2: f32, x: f32, y: f32) {
            write!(&mut self.0, "C {} {} {} {} {} {} ", x1, y1, x2, y2, x, y).unwrap();
        }

        fn close(&mut self) {
            write!(&mut self.0, "Z ").unwrap();
        }
    }

    fn gen_cff(
        global_subrs: &[&[writer::TtfType]],
        local_subrs: &[&[writer::TtfType]],
        chars: &[writer::TtfType],
    ) -> Vec<u8> {
        fn gen_global_subrs(subrs: &[&[writer::TtfType]]) -> Vec<u8> {
            let mut w = writer::Writer::new();
            for v1 in subrs {
                for v2 in v1.iter() {
                    w.write(*v2);
                }
            }
            w.data
        }

        fn gen_local_subrs(subrs: &[&[writer::TtfType]]) -> Vec<u8> {
            let mut w = writer::Writer::new();
            for v1 in subrs {
                for v2 in v1.iter() {
                    w.write(*v2);
                }
            }
            w.data
        }

        const EMPTY_INDEX_SIZE: usize = 2;
        const INDEX_HEADER_SIZE: usize = 5;

        // TODO: support multiple subrs
        assert!(global_subrs.len() <= 1);
        assert!(local_subrs.len() <= 1);

        let global_subrs_data = gen_global_subrs(global_subrs);
        let local_subrs_data = gen_local_subrs(local_subrs);
        let chars_data = writer::convert(chars);

        assert!(global_subrs_data.len() < 255);
        assert!(local_subrs_data.len() < 255);
        assert!(chars_data.len() < 255);

        let mut w = writer::Writer::new();
        // Header
        w.write(UInt8(1)); // major version
        w.write(UInt8(0)); // minor version
        w.write(UInt8(4)); // header size
        w.write(UInt8(0)); // absolute offset

        // Name INDEX
        w.write(UInt16(0)); // count

        // Top DICT
        // INDEX
        w.write(UInt16(1)); // count
        w.write(UInt8(1)); // offset size
        w.write(UInt8(1)); // index[0]

        let top_dict_idx2 = if local_subrs.is_empty() { 3 } else { 6 };
        w.write(UInt8(top_dict_idx2)); // index[1]
        // Item 0
        let mut charstr_offset = w.offset() + 2;
        charstr_offset += EMPTY_INDEX_SIZE; // String INDEX

        // Global Subroutines INDEX
        if !global_subrs_data.is_empty() {
            charstr_offset += INDEX_HEADER_SIZE + global_subrs_data.len();
        } else {
            charstr_offset += EMPTY_INDEX_SIZE;
        }

        if !local_subrs_data.is_empty() {
            charstr_offset += 3;
        }

        w.write(CFFInt(charstr_offset as i32));
        w.write(UInt8(top_dict_operator::CHAR_STRINGS_OFFSET as u8));

        if !local_subrs_data.is_empty() {
            // Item 1
            w.write(CFFInt(2)); // length
            w.write(CFFInt((charstr_offset + INDEX_HEADER_SIZE + chars_data.len()) as i32)); // offset
            w.write(UInt8(top_dict_operator::PRIVATE_DICT_SIZE_AND_OFFSET as u8));
        }

        // String INDEX
        w.write(UInt16(0)); // count

        // Global Subroutines INDEX
        if global_subrs_data.is_empty() {
            w.write(UInt16(0)); // count
        } else {
            w.write(UInt16(1)); // count
            w.write(UInt8(1)); // offset size
            w.write(UInt8(1)); // index[0]
            w.write(UInt8(global_subrs_data.len() as u8 + 1)); // index[1]
            w.data.extend_from_slice(&global_subrs_data);
        }

        // CharString INDEX
        w.write(UInt16(1)); // count
        w.write(UInt8(1)); // offset size
        w.write(UInt8(1)); // index[0]
        w.write(UInt8(chars_data.len() as u8 + 1)); // index[1]
        w.data.extend_from_slice(&chars_data);

        if !local_subrs_data.is_empty() {
            // The local subroutines offset is relative to the beginning of the Private DICT data.

            // Private DICT
            w.write(CFFInt(2));
            w.write(UInt8(private_dict_operator::LOCAL_SUBROUTINES_OFFSET as u8));

            // Local Subroutines INDEX
            w.write(UInt16(1)); // count
            w.write(UInt8(1)); // offset size
            w.write(UInt8(1)); // index[0]
            w.write(UInt8(local_subrs_data.len() as u8 + 1)); // index[1]
            w.data.extend_from_slice(&local_subrs_data);
        }

        w.data
    }

    #[test]
    fn unsupported_version() {
        let data = writer::convert(&[
            UInt8(10), // major version, only 1 is supported
            UInt8(0), // minor version
            UInt8(4), // header size
            UInt8(0), // absolute offset
        ]);

        assert!(parse_metadata(&data).is_none());
    }

    #[test]
    fn non_default_header_size() {
        let data = writer::convert(&[
            // Header
            UInt8(1), // major version
            UInt8(0), // minor version
            UInt8(8), // header size
            UInt8(0), // absolute offset

            // no-op, should be skipped
            UInt8(0),
            UInt8(0),
            UInt8(0),
            UInt8(0),

            // Name INDEX
            UInt16(0), // count

            // Top DICT
            // INDEX
            UInt16(1), // count
            UInt8(1), // offset size
            UInt8(1), // index[0]
            UInt8(3), // index[1]
            // Data
            CFFInt(21),
            UInt8(top_dict_operator::CHAR_STRINGS_OFFSET as u8),

            // String INDEX
            UInt16(0), // count

            // Global Subroutines INDEX
            UInt16(0), // count

            // CharString INDEX
            UInt16(1), // count
            UInt8(1), // offset size
            UInt8(1), // index[0]
            UInt8(4), // index[1]
            // Data
            CFFInt(10),
            UInt8(operator::HORIZONTAL_MOVE_TO),
            UInt8(operator::ENDCHAR),
        ]);

        let metadata = parse_metadata(&data).unwrap();
        let mut builder = Builder(String::new());
        let char_str = metadata.char_strings.get(0).unwrap();
        let rect = parse_char_string(char_str, &metadata, &mut builder).unwrap();

        assert_eq!(builder.0, "M 10 0 Z ");
        assert_eq!(rect, Rect { x_min: 10, y_min: 0, x_max: 10, y_max: 0 });
    }

    fn rect(x_min: i16, y_min: i16, x_max: i16, y_max: i16) -> Rect {
        Rect { x_min, y_min, x_max, y_max }
    }

    macro_rules! test_cs_with_subrs {
        ($name:ident, $glob:expr, $loc:expr, $values:expr, $path:expr, $rect_res:expr) => {
            #[test]
            fn $name() {
                let data = gen_cff($glob, $loc, $values);
                let metadata = parse_metadata(&data).unwrap();
                let mut builder = Builder(String::new());
                let char_str = metadata.char_strings.get(0).unwrap();
                let rect = parse_char_string(char_str, &metadata, &mut builder).unwrap();

                assert_eq!(builder.0, $path);
                assert_eq!(rect, $rect_res);
            }
        };
    }

    macro_rules! test_cs {
        ($name:ident, $values:expr, $path:expr, $rect_res:expr) => {
            test_cs_with_subrs!($name, &[], &[], $values, $path, $rect_res);
        };
    }

    macro_rules! test_cs_err {
        ($name:ident, $values:expr, $err:expr) => {
            #[test]
            fn $name() {
                let data = gen_cff(&[], &[], $values);
                let metadata = parse_metadata(&data).unwrap();
                let mut builder = Builder(String::new());
                let char_str = metadata.char_strings.get(0).unwrap();
                let res = parse_char_string(char_str, &metadata, &mut builder);

                assert_eq!(res.unwrap_err().to_string(), $err);
            }
        };
    }

    test_cs!(move_to, &[
        CFFInt(10), CFFInt(20), UInt8(operator::MOVE_TO),
        UInt8(operator::ENDCHAR),
    ], "M 10 20 Z ",
        rect(10, 20, 10, 20)
    );

    test_cs!(move_to_with_width, &[
        CFFInt(5), CFFInt(10), CFFInt(20), UInt8(operator::MOVE_TO),
        UInt8(operator::ENDCHAR),
    ], "M 10 20 Z ",
        rect(10, 20, 10, 20)
    );

    test_cs!(hmove_to, &[
        CFFInt(10), UInt8(operator::HORIZONTAL_MOVE_TO),
        UInt8(operator::ENDCHAR),
    ], "M 10 0 Z ",
        rect(10, 0, 10, 0)
    );

    test_cs!(hmove_to_with_width, &[
        CFFInt(10), CFFInt(20), UInt8(operator::HORIZONTAL_MOVE_TO),
        UInt8(operator::ENDCHAR),
    ], "M 20 0 Z ",
        rect(20, 0, 20, 0)
    );

    test_cs!(vmove_to, &[
        CFFInt(10), UInt8(operator::VERTICAL_MOVE_TO),
        UInt8(operator::ENDCHAR),
    ], "M 0 10 Z ",
        rect(0, 10, 0, 10)
    );

    test_cs!(vmove_to_with_width, &[
        CFFInt(10), CFFInt(20), UInt8(operator::VERTICAL_MOVE_TO),
        UInt8(operator::ENDCHAR),
    ], "M 0 20 Z ",
        rect(0, 20, 0, 20)
    );

    test_cs!(line_to, &[
        CFFInt(10), CFFInt(20), UInt8(operator::MOVE_TO),
        CFFInt(30), CFFInt(40), UInt8(operator::LINE_TO),
        UInt8(operator::ENDCHAR),
    ], "M 10 20 L 40 60 Z ",
        rect(10, 20, 40, 60)
    );

    test_cs!(line_to_with_multiple_pairs, &[
        CFFInt(10), CFFInt(20), UInt8(operator::MOVE_TO),
        CFFInt(30), CFFInt(40), CFFInt(50), CFFInt(60), UInt8(operator::LINE_TO),
        UInt8(operator::ENDCHAR),
    ], "M 10 20 L 40 60 L 90 120 Z ",
        rect(10, 20, 90, 120)
    );

    test_cs!(hline_to, &[
        CFFInt(10), CFFInt(20), UInt8(operator::MOVE_TO),
        CFFInt(30), UInt8(operator::HORIZONTAL_LINE_TO),
        UInt8(operator::ENDCHAR),
    ], "M 10 20 L 40 20 Z ",
        rect(10, 20, 40, 20)
    );

    test_cs!(hline_to_with_two_coords, &[
        CFFInt(10), CFFInt(20), UInt8(operator::MOVE_TO),
        CFFInt(30), CFFInt(40), UInt8(operator::HORIZONTAL_LINE_TO),
        UInt8(operator::ENDCHAR),
    ], "M 10 20 L 40 20 L 40 60 Z ",
        rect(10, 20, 40, 60)
    );

    test_cs!(hline_to_with_three_coords, &[
        CFFInt(10), CFFInt(20), UInt8(operator::MOVE_TO),
        CFFInt(30), CFFInt(40), CFFInt(50), UInt8(operator::HORIZONTAL_LINE_TO),
        UInt8(operator::ENDCHAR),
    ], "M 10 20 L 40 20 L 40 60 L 90 60 Z ",
        rect(10, 20, 90, 60)
    );

    test_cs!(vline_to, &[
        CFFInt(10), CFFInt(20), UInt8(operator::MOVE_TO),
        CFFInt(30), UInt8(operator::VERTICAL_LINE_TO),
        UInt8(operator::ENDCHAR),
    ], "M 10 20 L 10 50 Z ",
        rect(10, 20, 10, 50)
    );

    test_cs!(vline_to_with_two_coords, &[
        CFFInt(10), CFFInt(20), UInt8(operator::MOVE_TO),
        CFFInt(30), CFFInt(40), UInt8(operator::VERTICAL_LINE_TO),
        UInt8(operator::ENDCHAR),
    ], "M 10 20 L 10 50 L 50 50 Z ",
        rect(10, 20, 50, 50)
    );

    test_cs!(vline_to_with_three_coords, &[
        CFFInt(10), CFFInt(20), UInt8(operator::MOVE_TO),
        CFFInt(30), CFFInt(40), CFFInt(50), UInt8(operator::VERTICAL_LINE_TO),
        UInt8(operator::ENDCHAR),
    ], "M 10 20 L 10 50 L 50 50 L 50 100 Z ",
        rect(10, 20, 50, 100)
    );

    test_cs!(curve_to, &[
        CFFInt(10), CFFInt(20), UInt8(operator::MOVE_TO),
        CFFInt(30), CFFInt(40), CFFInt(50), CFFInt(60), CFFInt(70), CFFInt(80),
        UInt8(operator::CURVE_TO),
        UInt8(operator::ENDCHAR),
    ], "M 10 20 C 40 60 90 120 160 200 Z ",
        rect(10, 20, 160, 200)
    );

    test_cs!(curve_to_with_two_sets_of_coords, &[
        CFFInt(10), CFFInt(20), UInt8(operator::MOVE_TO),
        CFFInt(30), CFFInt(40), CFFInt(50), CFFInt(60), CFFInt(70), CFFInt(80),
        CFFInt(90), CFFInt(100), CFFInt(110), CFFInt(120), CFFInt(130), CFFInt(140),
        UInt8(operator::CURVE_TO),
        UInt8(operator::ENDCHAR),
    ], "M 10 20 C 40 60 90 120 160 200 C 250 300 360 420 490 560 Z ",
        rect(10, 20, 490, 560)
    );

    test_cs!(hh_curve_to, &[
        CFFInt(10), CFFInt(20), UInt8(operator::MOVE_TO),
        CFFInt(30), CFFInt(40), CFFInt(50), CFFInt(60), UInt8(operator::HH_CURVE_TO),
        UInt8(operator::ENDCHAR),
    ], "M 10 20 C 40 20 80 70 140 70 Z ",
        rect(10, 20, 140, 70)
    );

    test_cs!(hh_curve_to_with_y, &[
        CFFInt(10), CFFInt(20), UInt8(operator::MOVE_TO),
        CFFInt(30), CFFInt(40), CFFInt(50), CFFInt(60), CFFInt(70), UInt8(operator::HH_CURVE_TO),
        UInt8(operator::ENDCHAR),
    ], "M 10 20 C 50 50 100 110 170 110 Z ",
        rect(10, 20, 170, 110)
    );

    test_cs!(vv_curve_to, &[
        CFFInt(10), CFFInt(20), UInt8(operator::MOVE_TO),
        CFFInt(30), CFFInt(40), CFFInt(50), CFFInt(60), UInt8(operator::VV_CURVE_TO),
        UInt8(operator::ENDCHAR),
    ], "M 10 20 C 10 50 50 100 50 160 Z ",
        rect(10, 20, 50, 160)
    );

    test_cs!(vv_curve_to_with_x, &[
        CFFInt(10), CFFInt(20), UInt8(operator::MOVE_TO),
        CFFInt(30), CFFInt(40), CFFInt(50), CFFInt(60), CFFInt(70), UInt8(operator::VV_CURVE_TO),
        UInt8(operator::ENDCHAR),
    ], "M 10 20 C 40 60 90 120 90 190 Z ",
        rect(10, 20, 90, 190)
    );

    #[test]
    fn only_endchar() {
        let data = gen_cff(&[], &[], &[UInt8(operator::ENDCHAR)]);
        let metadata = parse_metadata(&data).unwrap();
        let mut builder = Builder(String::new());
        let char_str = metadata.char_strings.get(0).unwrap();
        assert!(parse_char_string(char_str, &metadata, &mut builder).is_err());
    }

    test_cs_with_subrs!(local_subr,
        &[],
        &[&[
            CFFInt(30),
            CFFInt(40),
            UInt8(operator::LINE_TO),
            UInt8(operator::RETURN),
        ]],
        &[
            CFFInt(10),
            UInt8(operator::HORIZONTAL_MOVE_TO),
            CFFInt(0 - 107), // subr index - subr bias
            UInt8(operator::CALL_LOCAL_SUBROUTINE),
            UInt8(operator::ENDCHAR),
        ],
        "M 10 0 L 40 40 Z ",
        rect(10, 0, 40, 40)
    );

    test_cs_with_subrs!(endchar_in_subr,
        &[],
        &[&[
            CFFInt(30),
            CFFInt(40),
            UInt8(operator::LINE_TO),
            UInt8(operator::ENDCHAR),
        ]],
        &[
            CFFInt(10),
            UInt8(operator::HORIZONTAL_MOVE_TO),
            CFFInt(0 - 107), // subr index - subr bias
            UInt8(operator::CALL_LOCAL_SUBROUTINE),
        ],
        "M 10 0 L 40 40 Z ",
        rect(10, 0, 40, 40)
    );

    test_cs_with_subrs!(global_subr,
        &[&[
            CFFInt(30),
            CFFInt(40),
            UInt8(operator::LINE_TO),
            UInt8(operator::RETURN),
        ]],
        &[],
        &[
            CFFInt(10),
            UInt8(operator::HORIZONTAL_MOVE_TO),
            CFFInt(0 - 107), // subr index - subr bias
            UInt8(operator::CALL_GLOBAL_SUBROUTINE),
            UInt8(operator::ENDCHAR),
        ],
        "M 10 0 L 40 40 Z ",
        rect(10, 0, 40, 40)
    );

    test_cs_err!(reserved_operator, &[
        CFFInt(10), UInt8(2),
        UInt8(operator::ENDCHAR),
    ], "an invalid operator occurred");

    test_cs_err!(line_to_without_move_to, &[
        CFFInt(10), CFFInt(20), UInt8(operator::LINE_TO),
        UInt8(operator::ENDCHAR),
    ], "missing moveto operator");

    // Width must be set only once.
    test_cs_err!(two_vmove_to_with_width, &[
        CFFInt(10), CFFInt(20), UInt8(operator::VERTICAL_MOVE_TO),
        CFFInt(10), CFFInt(20), UInt8(operator::VERTICAL_MOVE_TO),
        UInt8(operator::ENDCHAR),
    ], "an invalid amount of items are in an arguments stack");

    test_cs_err!(move_to_with_too_many_coords, &[
        CFFInt(10), CFFInt(10), CFFInt(10), CFFInt(20), UInt8(operator::MOVE_TO),
        UInt8(operator::ENDCHAR),
    ], "an invalid amount of items are in an arguments stack");

    test_cs_err!(move_to_with_not_enought_coords, &[
        CFFInt(10), UInt8(operator::MOVE_TO),
        UInt8(operator::ENDCHAR),
    ], "an invalid amount of items are in an arguments stack");

    test_cs_err!(hmove_to_with_too_many_coords, &[
        CFFInt(10), CFFInt(10), CFFInt(10), UInt8(operator::HORIZONTAL_MOVE_TO),
        UInt8(operator::ENDCHAR),
    ], "an invalid amount of items are in an arguments stack");

    test_cs_err!(hmove_to_with_not_enought_coords, &[
        UInt8(operator::HORIZONTAL_MOVE_TO),
        UInt8(operator::ENDCHAR),
    ], "an invalid amount of items are in an arguments stack");

    test_cs_err!(vmove_to_with_too_many_coords, &[
        CFFInt(10), CFFInt(10), CFFInt(10), UInt8(operator::VERTICAL_MOVE_TO),
        UInt8(operator::ENDCHAR),
    ], "an invalid amount of items are in an arguments stack");

    test_cs_err!(vmove_to_with_not_enought_coords, &[
        UInt8(operator::VERTICAL_MOVE_TO),
        UInt8(operator::ENDCHAR),
    ], "an invalid amount of items are in an arguments stack");

    test_cs_err!(line_to_with_single_coord, &[
        CFFInt(10), CFFInt(20), UInt8(operator::MOVE_TO),
        CFFInt(30), UInt8(operator::LINE_TO),
        UInt8(operator::ENDCHAR),
    ], "an invalid amount of items are in an arguments stack");

    test_cs_err!(line_to_with_odd_number_of_coord, &[
        CFFInt(10), CFFInt(20), UInt8(operator::MOVE_TO),
        CFFInt(30), CFFInt(40), CFFInt(50), UInt8(operator::LINE_TO),
        UInt8(operator::ENDCHAR),
    ], "an invalid amount of items are in an arguments stack");

    test_cs_err!(hline_to_without_coords, &[
        CFFInt(10), CFFInt(20), UInt8(operator::MOVE_TO),
        UInt8(operator::HORIZONTAL_LINE_TO),
        UInt8(operator::ENDCHAR),
    ], "an invalid amount of items are in an arguments stack");

    test_cs_err!(vline_to_without_coords, &[
        CFFInt(10), CFFInt(20), UInt8(operator::MOVE_TO),
        UInt8(operator::VERTICAL_LINE_TO),
        UInt8(operator::ENDCHAR),
    ], "an invalid amount of items are in an arguments stack");

    test_cs_err!(curve_to_with_invalid_num_of_coords_1, &[
        CFFInt(10), CFFInt(20), UInt8(operator::MOVE_TO),
        CFFInt(30), CFFInt(40), CFFInt(50), CFFInt(60), UInt8(operator::CURVE_TO),
        UInt8(operator::ENDCHAR),
    ], "an invalid amount of items are in an arguments stack");

    test_cs_err!(curve_to_with_invalid_num_of_coords_2, &[
        CFFInt(10), CFFInt(20), UInt8(operator::MOVE_TO),
        CFFInt(30), CFFInt(40), CFFInt(50), CFFInt(60), CFFInt(70), CFFInt(80), CFFInt(90),
        UInt8(operator::CURVE_TO),
        UInt8(operator::ENDCHAR),
    ], "an invalid amount of items are in an arguments stack");

    test_cs_err!(hh_curve_to_with_not_enought_coords, &[
        CFFInt(10), CFFInt(20), UInt8(operator::MOVE_TO),
        CFFInt(30), CFFInt(40), CFFInt(50), UInt8(operator::HH_CURVE_TO),
        UInt8(operator::ENDCHAR),
    ], "an invalid amount of items are in an arguments stack");

    test_cs_err!(hh_curve_to_with_too_many_coords, &[
        CFFInt(10), CFFInt(20), UInt8(operator::MOVE_TO),
        CFFInt(30), CFFInt(40), CFFInt(50), CFFInt(30), CFFInt(40), CFFInt(50),
        UInt8(operator::HH_CURVE_TO),
        UInt8(operator::ENDCHAR),
    ], "an invalid amount of items are in an arguments stack");

    test_cs_err!(vv_curve_to_with_not_enought_coords, &[
        CFFInt(10), CFFInt(20), UInt8(operator::MOVE_TO),
        CFFInt(30), CFFInt(40), CFFInt(50), UInt8(operator::VV_CURVE_TO),
        UInt8(operator::ENDCHAR),
    ], "an invalid amount of items are in an arguments stack");

    test_cs_err!(vv_curve_to_with_too_many_coords, &[
        CFFInt(10), CFFInt(20), UInt8(operator::MOVE_TO),
        CFFInt(30), CFFInt(40), CFFInt(50), CFFInt(30), CFFInt(40), CFFInt(50),
        UInt8(operator::VV_CURVE_TO),
        UInt8(operator::ENDCHAR),
    ], "an invalid amount of items are in an arguments stack");

    test_cs_err!(multiple_endchar, &[
        UInt8(operator::ENDCHAR),
        UInt8(operator::ENDCHAR),
    ], "unused data left after 'endchar' operator");

    test_cs_err!(operands_overflow, &[
        CFFInt(0), CFFInt(1), CFFInt(2), CFFInt(3), CFFInt(4), CFFInt(5), CFFInt(6), CFFInt(7), CFFInt(8), CFFInt(9),
        CFFInt(0), CFFInt(1), CFFInt(2), CFFInt(3), CFFInt(4), CFFInt(5), CFFInt(6), CFFInt(7), CFFInt(8), CFFInt(9),
        CFFInt(0), CFFInt(1), CFFInt(2), CFFInt(3), CFFInt(4), CFFInt(5), CFFInt(6), CFFInt(7), CFFInt(8), CFFInt(9),
        CFFInt(0), CFFInt(1), CFFInt(2), CFFInt(3), CFFInt(4), CFFInt(5), CFFInt(6), CFFInt(7), CFFInt(8), CFFInt(9),
        CFFInt(0), CFFInt(1), CFFInt(2), CFFInt(3), CFFInt(4), CFFInt(5), CFFInt(6), CFFInt(7), CFFInt(8), CFFInt(9),
    ], "arguments stack limit reached");

    test_cs_err!(operands_overflow_with_4_byte_ints, &[
        CFFInt(30000), CFFInt(30000), CFFInt(30000), CFFInt(30000), CFFInt(30000),
        CFFInt(30000), CFFInt(30000), CFFInt(30000), CFFInt(30000), CFFInt(30000),
        CFFInt(30000), CFFInt(30000), CFFInt(30000), CFFInt(30000), CFFInt(30000),
        CFFInt(30000), CFFInt(30000), CFFInt(30000), CFFInt(30000), CFFInt(30000),
        CFFInt(30000), CFFInt(30000), CFFInt(30000), CFFInt(30000), CFFInt(30000),
        CFFInt(30000), CFFInt(30000), CFFInt(30000), CFFInt(30000), CFFInt(30000),
        CFFInt(30000), CFFInt(30000), CFFInt(30000), CFFInt(30000), CFFInt(30000),
        CFFInt(30000), CFFInt(30000), CFFInt(30000), CFFInt(30000), CFFInt(30000),
        CFFInt(30000), CFFInt(30000), CFFInt(30000), CFFInt(30000), CFFInt(30000),
        CFFInt(30000), CFFInt(30000), CFFInt(30000), CFFInt(30000), CFFInt(30000),
    ], "arguments stack limit reached");

    test_cs_err!(bbox_overflow, &[
        CFFInt(32767), UInt8(operator::HORIZONTAL_MOVE_TO),
        CFFInt(32767), UInt8(operator::HORIZONTAL_LINE_TO),
        UInt8(operator::ENDCHAR),
    ], "outline's bounding box is too large");

    #[test]
    fn endchar_in_subr_with_extra_data_1() {
        let data = gen_cff(
            &[],
            &[&[
                CFFInt(30),
                CFFInt(40),
                UInt8(operator::LINE_TO),
                UInt8(operator::ENDCHAR),
            ]],
            &[
                CFFInt(10),
                UInt8(operator::HORIZONTAL_MOVE_TO),
                CFFInt(0 - 107), // subr index - subr bias
                UInt8(operator::CALL_LOCAL_SUBROUTINE),
                CFFInt(30),
                CFFInt(40),
                UInt8(operator::LINE_TO),
            ]
        );

        let metadata = parse_metadata(&data).unwrap();
        let mut builder = Builder(String::new());
        let char_str = metadata.char_strings.get(0).unwrap();
        let res = parse_char_string(char_str, &metadata, &mut builder);
        assert_eq!(res.unwrap_err().to_string(),
                   "unused data left after 'endchar' operator");
    }

    #[test]
    fn endchar_in_subr_with_extra_data_2() {
        let data = gen_cff(
            &[],
            &[&[
                CFFInt(30),
                CFFInt(40),
                UInt8(operator::LINE_TO),
                UInt8(operator::ENDCHAR),
                CFFInt(30),
                CFFInt(40),
                UInt8(operator::LINE_TO),
            ]],
            &[
                CFFInt(10),
                UInt8(operator::HORIZONTAL_MOVE_TO),
                CFFInt(0 - 107), // subr index - subr bias
                UInt8(operator::CALL_LOCAL_SUBROUTINE),
            ]
        );

        let metadata = parse_metadata(&data).unwrap();
        let mut builder = Builder(String::new());
        let char_str = metadata.char_strings.get(0).unwrap();
        let res = parse_char_string(char_str, &metadata, &mut builder);
        assert_eq!(res.unwrap_err().to_string(),
                   "unused data left after 'endchar' operator");
    }

    #[test]
    fn subr_without_return() {
        let data = gen_cff(
            &[],
            &[&[
                CFFInt(30),
                CFFInt(40),
                UInt8(operator::LINE_TO),
                UInt8(operator::ENDCHAR),
                CFFInt(30),
                CFFInt(40),
                UInt8(operator::LINE_TO),
            ]],
            &[
                CFFInt(10),
                UInt8(operator::HORIZONTAL_MOVE_TO),
                CFFInt(0 - 107), // subr index - subr bias
                UInt8(operator::CALL_LOCAL_SUBROUTINE),
            ]
        );

        let metadata = parse_metadata(&data).unwrap();
        let mut builder = Builder(String::new());
        let char_str = metadata.char_strings.get(0).unwrap();
        let res = parse_char_string(char_str, &metadata, &mut builder);
        assert_eq!(res.unwrap_err().to_string(),
                   "unused data left after 'endchar' operator");
    }

    #[test]
    fn recursive_local_subr() {
        let data = gen_cff(
            &[],
            &[&[
                CFFInt(0 - 107), // subr index - subr bias
                UInt8(operator::CALL_LOCAL_SUBROUTINE),
            ]],
            &[
                CFFInt(10),
                UInt8(operator::HORIZONTAL_MOVE_TO),
                CFFInt(0 - 107), // subr index - subr bias
                UInt8(operator::CALL_LOCAL_SUBROUTINE),
            ]
        );

        let metadata = parse_metadata(&data).unwrap();
        let mut builder = Builder(String::new());
        let char_str = metadata.char_strings.get(0).unwrap();
        let res = parse_char_string(char_str, &metadata, &mut builder);
        assert_eq!(res.unwrap_err().to_string(),
                   "subroutines nesting limit reached");
    }

    #[test]
    fn recursive_global_subr() {
        let data = gen_cff(
            &[&[
                CFFInt(0 - 107), // subr index - subr bias
                UInt8(operator::CALL_GLOBAL_SUBROUTINE),
            ]],
            &[],
            &[
                CFFInt(10),
                UInt8(operator::HORIZONTAL_MOVE_TO),
                CFFInt(0 - 107), // subr index - subr bias
                UInt8(operator::CALL_GLOBAL_SUBROUTINE),
            ]
        );

        let metadata = parse_metadata(&data).unwrap();
        let mut builder = Builder(String::new());
        let char_str = metadata.char_strings.get(0).unwrap();
        let res = parse_char_string(char_str, &metadata, &mut builder);
        assert_eq!(res.unwrap_err().to_string(),
                   "subroutines nesting limit reached");
    }

    #[test]
    fn recursive_mixed_subr() {
        let data = gen_cff(
            &[&[
                CFFInt(0 - 107), // subr index - subr bias
                UInt8(operator::CALL_LOCAL_SUBROUTINE),
            ]],
            &[&[
                CFFInt(0 - 107), // subr index - subr bias
                UInt8(operator::CALL_GLOBAL_SUBROUTINE),
            ]],
            &[
                CFFInt(10),
                UInt8(operator::HORIZONTAL_MOVE_TO),
                CFFInt(0 - 107), // subr index - subr bias
                UInt8(operator::CALL_GLOBAL_SUBROUTINE),
            ]
        );

        let metadata = parse_metadata(&data).unwrap();
        let mut builder = Builder(String::new());
        let char_str = metadata.char_strings.get(0).unwrap();
        let res = parse_char_string(char_str, &metadata, &mut builder);
        assert_eq!(res.unwrap_err().to_string(),
                   "subroutines nesting limit reached");
    }

    #[test]
    fn zero_char_string_offset() {
        let data = writer::convert(&[
            // Header
            UInt8(1), // major version
            UInt8(0), // minor version
            UInt8(4), // header size
            UInt8(0), // absolute offset

            // Name INDEX
            UInt16(0), // count

            // Top DICT
            // INDEX
            UInt16(1), // count
            UInt8(1), // offset size
            UInt8(1), // index[0]
            UInt8(3), // index[1]
            // Data
            CFFInt(0), // zero offset!
            UInt8(top_dict_operator::CHAR_STRINGS_OFFSET as u8),
        ]);

        assert!(parse_metadata(&data).is_none());
    }

    #[test]
    fn invalid_char_string_offset() {
        let data = writer::convert(&[
            // Header
            UInt8(1), // major version
            UInt8(0), // minor version
            UInt8(4), // header size
            UInt8(0), // absolute offset

            // Name INDEX
            UInt16(0), // count

            // Top DICT
            // INDEX
            UInt16(1), // count
            UInt8(1), // offset size
            UInt8(1), // index[0]
            UInt8(3), // index[1]
            // Data
            CFFInt(2), // invalid offset!
            UInt8(top_dict_operator::CHAR_STRINGS_OFFSET as u8),
        ]);

        assert!(parse_metadata(&data).is_none());
    }

    #[test]
    fn index_data_count_overflow() {
        let data = writer::convert(&[
            UInt16(std::u16::MAX), // count
            UInt8(1), // offset size
            // other data doesn't matter
        ]);

        assert!(parse_index(&mut Stream::new(&data)).is_some());
    }

    #[test]
    fn index_data_invalid_offset_size_0() {
        let data = writer::convert(&[
            UInt16(1), // count
            UInt8(0), // offset size
            // other data doesn't matter
        ]);

        assert!(parse_index(&mut Stream::new(&data)).is_none());
    }

    #[test]
    fn index_data_invalid_offset_size_5() {
        let data = writer::convert(&[
            UInt16(1), // count
            UInt8(5), // offset size
            // other data doesn't matter
        ]);

        assert!(parse_index(&mut Stream::new(&data)).is_none());
    }

    #[test]
    fn private_dict_size_overflow() {
        let data = writer::convert(&[
            UInt16(1), // count
            UInt8(1), // offset size
            UInt8(1), // index[0]
            UInt8(14), // index[1]
            // Item 0
            CFFInt(5),
            UInt8(top_dict_operator::CHAR_STRINGS_OFFSET as u8),
            // Item 1
            CFFInt(std::i32::MAX), // length
            CFFInt(std::i32::MAX), // offset
            UInt8(top_dict_operator::PRIVATE_DICT_SIZE_AND_OFFSET as u8),
        ]);

        assert_eq!(parse_top_dict(&mut Stream::new(&data)).unwrap(),
                   (5, Some(2147483647..4294967294)));
    }

    #[test]
    fn private_dict_negative_char_strings_offset() {
        let data = writer::convert(&[
            UInt16(1), // count
            UInt8(1), // offset size
            UInt8(1), // index[0]
            UInt8(14), // index[1]
            // Item 0
            CFFInt(-1),
            UInt8(top_dict_operator::CHAR_STRINGS_OFFSET as u8),
        ]);

        assert!(parse_top_dict(&mut Stream::new(&data)).is_none());
    }

    #[test]
    fn private_dict_no_char_strings_offset_operand() {
        let data = writer::convert(&[
            UInt16(1), // count
            UInt8(1), // offset size
            UInt8(1), // index[0]
            UInt8(14), // index[1]
            // Item 0
            // <-- No number here.
            UInt8(top_dict_operator::CHAR_STRINGS_OFFSET as u8),
        ]);

        assert!(parse_top_dict(&mut Stream::new(&data)).is_none());
    }

    #[test]
    fn negative_private_dict_offset_and_size() {
        let data = writer::convert(&[
            UInt16(1), // count
            UInt8(1), // offset size
            UInt8(1), // index[0]
            UInt8(14), // index[1]
            // Item 0
            CFFInt(-1),
            CFFInt(-1),
            UInt8(top_dict_operator::PRIVATE_DICT_SIZE_AND_OFFSET as u8),
        ]);

        assert!(parse_top_dict(&mut Stream::new(&data)).is_none());
    }

    // TODO: return from main
    // TODO: return without endchar
    // TODO: data after return
    // TODO: recursive subr
    // TODO: HORIZONTAL_STEM
    // TODO: VERTICAL_STEM
    // TODO: HORIZONTAL_STEM_HINT_MASK
    // TODO: HINT_MASK
    // TODO: COUNTER_MASK
    // TODO: VERTICAL_STEM_HINT_MASK
    // TODO: CURVE_LINE
    // TODO: LINE_CURVE
    // TODO: VH_CURVE_TO
    // TODO: HFLEX
    // TODO: FLEX
    // TODO: HFLEX1
    // TODO: FLEX1
}<|MERGE_RESOLUTION|>--- conflicted
+++ resolved
@@ -6,14 +6,8 @@
 use core::convert::TryFrom;
 use core::ops::Range;
 
-<<<<<<< HEAD
 use crate::{GlyphId, OutlineBuilder, Rect, BBox};
-use crate::parser::{Stream, U24, FromData};
-
-=======
 use crate::parser::{Stream, U24, Fixed, FromData, NumConv, TryNumConv};
-use crate::{GlyphId, OutlineBuilder, Rect};
->>>>>>> 93f4ba5b
 
 // Limits according to the Adobe Technical Note #5176, chapter 4 DICT Data.
 const MAX_OPERANDS_LEN: u8 = 48;
@@ -342,31 +336,11 @@
         return Err(CFFError::ZeroBBox);
     }
 
-<<<<<<< HEAD
     bbox.to_rect().ok_or(CFFError::BboxOverflow)
 }
 
 
 pub(crate) struct Builder<'a> {
-=======
-    Ok(Rect {
-        x_min: i16::try_num_from(bbox.x_min).ok_or(CFFError::BboxOverflow)?,
-        y_min: i16::try_num_from(bbox.y_min).ok_or(CFFError::BboxOverflow)?,
-        x_max: i16::try_num_from(bbox.x_max).ok_or(CFFError::BboxOverflow)?,
-        y_max: i16::try_num_from(bbox.y_max).ok_or(CFFError::BboxOverflow)?,
-    })
-}
-
-
-pub struct RectF {
-    pub x_min: f32,
-    pub y_min: f32,
-    pub x_max: f32,
-    pub y_max: f32,
-}
-
-pub struct Builder<'a> {
->>>>>>> 93f4ba5b
     pub builder: &'a mut dyn OutlineBuilder,
     pub bbox: BBox,
 }
@@ -1073,13 +1047,8 @@
                 stack.push(f32::from(n))?;
             }
             operator::FIXED_16_16 => {
-<<<<<<< HEAD
-                let n = (s.read::<u32>().ok_or(CFFError::ReadOutOfBounds)? / 65536) as i32 as f32;
-                stack.push(n)?;
-=======
                 let n = s.read::<Fixed>().ok_or(CFFError::ReadOutOfBounds)?;
                 stack.push(n.0)?;
->>>>>>> 93f4ba5b
             }
         }
     }
