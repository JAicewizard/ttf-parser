use core::ops::Range;
use core::convert::TryFrom;

/// A trait for parsing raw binary data.
///
/// This is a low-level, internal trait that should not be used directly.
pub trait FromData: Sized {
    /// Stores an object size in raw data.
    ///
    /// `mem::size_of` by default.
    ///
    /// Override when size of `Self` != size of a raw data.
    /// For example, when you are parsing `u16`, but storing it as `u8`.
    /// In this case `size_of::<Self>()` == 1, but `FromData::SIZE` == 2.
    const SIZE: usize = core::mem::size_of::<Self>();

    /// Parses an object from a raw data.
    ///
    /// This method **must** not panic and **must** not read past the bounds.
    fn parse(data: &[u8]) -> Self;
}

impl FromData for u8 {
    #[inline]
    fn parse(data: &[u8]) -> Self {
        data[0]
    }
}

impl FromData for i8 {
    #[inline]
    fn parse(data: &[u8]) -> Self {
        data[0] as i8
    }
}

impl FromData for u16 {
    #[inline]
    fn parse(data: &[u8]) -> Self {
        u16::from_be_bytes([data[0], data[1]])
    }
}

impl FromData for i16 {
    #[inline]
    fn parse(data: &[u8]) -> Self {
        i16::from_be_bytes([data[0], data[1]])
    }
}

impl FromData for u32 {
    #[inline]
    fn parse(data: &[u8]) -> Self {
        // For u32 it's faster to use TryInto, but for u16/i16 it's faster to index.
        use core::convert::TryInto;
        u32::from_be_bytes(data.try_into().unwrap())
    }
}

impl FromData for i32 {
    #[inline]
    fn parse(data: &[u8]) -> Self {
        // For i32 it's faster to use TryInto, but for u16/i16 it's faster to index.
        use core::convert::TryInto;
        i32::from_be_bytes(data.try_into().unwrap())
    }
}


// https://docs.microsoft.com/en-us/typography/opentype/spec/otff#data-types
#[derive(Clone, Copy, Debug)]
pub struct U24(pub u32);

impl FromData for U24 {
    const SIZE: usize = 3;

    #[inline]
    fn parse(data: &[u8]) -> Self {
        U24(u32::from(data[0]) << 16 | u32::from(data[1]) << 8 | u32::from(data[2]))
    }
}


/// A 16-bit signed fixed number with the low 14 bits of fraction (2.14).
#[derive(Clone, Copy, Debug)]
pub struct F2DOT14(pub i16);

impl F2DOT14 {
    /// Converts i16 to f32.
    #[inline]
    pub fn to_f32(&self) -> f32 {
        f32::from(self.0) / 16384.0
    }
}

impl FromData for F2DOT14 {
    #[inline]
    fn parse(data: &[u8]) -> Self {
        F2DOT14(i16::parse(data))
    }
}


/// A 32-bit signed fixed-point number (16.16).
#[derive(Clone, Copy, Debug)]
pub struct Fixed(pub f32);

impl FromData for Fixed {
    const SIZE: usize = 4;

    #[inline]
    fn parse(data: &[u8]) -> Self {
        // TODO: is it safe to cast?
        Fixed(i32::parse(data) as f32 / 65536.0)
    }
}


pub trait NumConv<T>: Sized {
    fn num_from(_: T) -> Self;
}

// Rust doesn't implement `From<u32> for usize`,
// because it has to support 16 bit targets.
// We don't, so we can allow this.
impl NumConv<u32> for usize {
    #[inline]
    fn num_from(v: u32) -> Self {
        debug_assert!(core::mem::size_of::<usize>() >= 4);
        v as usize
    }
}


/// Just like TryFrom<N>, but for numeric types not supported by the Rust's std.
pub trait TryNumConv<T>: Sized {
    fn try_num_from(_: T) -> Option<Self>;
}

impl TryNumConv<f32> for i16 {
    #[inline]
    fn try_num_from(v: f32) -> Option<Self> {
        i32::try_num_from(v).and_then(|v| i16::try_from(v).ok())
    }
}

impl TryNumConv<f32> for u16 {
    #[inline]
    fn try_num_from(v: f32) -> Option<Self> {
        i32::try_num_from(v).and_then(|v| u16::try_from(v).ok())
    }
}

impl TryNumConv<f32> for i32 {
    #[inline]
    fn try_num_from(v: f32) -> Option<Self> {
        // Based on https://github.com/rust-num/num-traits/blob/master/src/cast.rs

        // We can't represent `MIN-1` exactly, but there's no fractional part
        // at this magnitude, so we can just use a `MIN` inclusive boundary.
        const MIN: f32 = core::i32::MIN as f32;
        // We can't represent `MAX` exactly, but it will round up to exactly
        // `MAX+1` (a power of two) when we cast it.
        const MAX_P1: f32 = core::i32::MAX as f32;
        if v >= MIN && v < MAX_P1 {
            Some(v as i32)
        } else {
            None
        }
    }
}


/// A slice-like container that converts internal binary data only on access.
///
/// This is a low-level, internal structure that should not be used directly.
#[derive(Clone, Copy)]
pub struct LazyArray16<'a, T> {
    data: &'a [u8],
    data_type: core::marker::PhantomData<T>,
}

impl<T> Default for LazyArray16<'_, T> {
    #[inline]
    fn default() -> Self {
        LazyArray16 {
            data: &[],
            data_type: core::marker::PhantomData,
        }
    }
}

impl<'a, T: FromData> LazyArray16<'a, T> {
    /// Creates a new `LazyArray`.
    #[inline]
    pub fn new(data: &'a [u8]) -> Self {
        LazyArray16 {
            data,
            data_type: core::marker::PhantomData,
        }
    }

    pub(crate) fn at(&self, index: u16) -> T {
        let start = usize::from(index) * T::SIZE;
        let end = start + T::SIZE;
        T::parse(&self.data[start..end])
    }

    /// Returns a value at `index`.
    pub fn get(&self, index: u16) -> Option<T> {
        if index < self.len() {
            let start = usize::from(index) * T::SIZE;
            let end = start + T::SIZE;
            Some(T::parse(&self.data[start..end]))
        } else {
            None
        }
    }

    /// Returns the last value.
    #[inline]
    pub fn last(&self) -> Option<T> {
        if !self.is_empty() {
            self.get(self.len() - 1)
        } else {
            None
        }
    }

    /// Returns array's length.
    #[inline]
    pub fn slice(&self, range: Range<u16>) -> Option<Self> {
        let start = usize::from(range.start) * T::SIZE;
        let end = usize::from(range.end) * T::SIZE;
        Some(LazyArray16 {
            data: self.data.get(start..end)?,
            ..LazyArray16::default()
        })
    }

    /// Returns array's length.
    #[inline]
    pub fn len(&self) -> u16 {
        (self.data.len() / T::SIZE) as u16
    }

    /// Checks if array is empty.
    #[inline]
    pub fn is_empty(&self) -> bool {
        self.len() == 0
    }

    /// Performs a binary search by specified `key`.
    #[inline]
    pub fn binary_search(&self, key: &T) -> Option<(u16, T)>
        where T: Ord
    {
        self.binary_search_by(|p| p.cmp(key))
    }

    /// Performs a binary search using specified closure.
    #[inline]
    pub fn binary_search_by<F>(&self, mut f: F) -> Option<(u16, T)>
        where F: FnMut(&T) -> core::cmp::Ordering
    {
        // Based on Rust std implementation.

        use core::cmp::Ordering;

        let mut size = self.len();
        if size == 0 {
            return None;
        }

        let mut base = 0;
        while size > 1 {
            let half = size / 2;
            let mid = base + half;
            // mid is always in [0, size), that means mid is >= 0 and < size.
            // mid >= 0: by definition
            // mid < size: mid = size / 2 + size / 4 + size / 8 ...
            let cmp = f(&self.at(mid));
            base = if cmp == Ordering::Greater { base } else { mid };
            size -= half;
        }

        // base is always in [0, size) because base <= mid.
        let value = self.at(base);
        if f(&value) == Ordering::Equal { Some((base, value)) } else { None }
    }
}

impl<'a, T: FromData + core::fmt::Debug + Copy> core::fmt::Debug for LazyArray16<'a, T> {
    fn fmt(&self, f: &mut core::fmt::Formatter) -> core::fmt::Result {
        f.debug_list().entries(self.into_iter()).finish()
    }
}

impl<'a, T: FromData> IntoIterator for LazyArray16<'a, T> {
    type Item = T;
    type IntoIter = LazyArrayIter16<'a, T>;

    #[inline]
    fn into_iter(self) -> Self::IntoIter {
        LazyArrayIter16 {
            data: self,
            index: 0,
        }
    }
}


/// An iterator over `LazyArray16`.
#[derive(Clone, Copy)]
#[allow(missing_debug_implementations)]
pub struct LazyArrayIter16<'a, T> {
    data: LazyArray16<'a, T>,
    index: u16,
}

impl<T: FromData> Default for LazyArrayIter16<'_, T> {
    fn default() -> Self {
        LazyArrayIter16 {
            data: LazyArray16::new(&[]),
            index: 0,
        }
    }
}

impl<'a, T: FromData> Iterator for LazyArrayIter16<'a, T> {
    type Item = T;

    #[inline]
    fn next(&mut self) -> Option<Self::Item> {
        self.index += 1; // TODO: check
        self.data.get(self.index - 1)
    }

    #[inline]
    fn nth(&mut self, n: usize) -> Option<Self::Item> {
        self.data.get(u16::try_from(n).ok()?)
    }
}


/// A slice-like container that converts internal binary data only on access.
///
/// This is a low-level, internal structure that should not be used directly.
#[derive(Clone, Copy)]
pub struct LazyArray32<'a, T> {
    data: &'a [u8],
    data_type: core::marker::PhantomData<T>,
}

impl<T> Default for LazyArray32<'_, T> {
    #[inline]
    fn default() -> Self {
        LazyArray32 {
            data: &[],
            data_type: core::marker::PhantomData,
        }
    }
}

impl<'a, T: FromData> LazyArray32<'a, T> {
    /// Creates a new `LazyArray`.
    #[inline]
    pub fn new(data: &'a [u8]) -> Self {
        LazyArray32 {
            data,
            data_type: core::marker::PhantomData,
        }
    }

    pub(crate) fn at(&self, index: u32) -> T {
        let start = usize::num_from(index) * T::SIZE;
        let end = start + T::SIZE;
        T::parse(&self.data[start..end])
    }

    /// Returns a value at `index`.
    pub fn get(&self, index: u32) -> Option<T> {
        if index < self.len() {
            let start = usize::num_from(index) * T::SIZE;
            let end = start + T::SIZE;
            Some(T::parse(&self.data[start..end]))
        } else {
            None
        }
    }

    /// Returns array's length.
    #[inline]
    pub fn len(&self) -> u32 {
        (self.data.len() / T::SIZE) as u32
    }

    /// Performs a binary search using specified closure.
    #[inline]
    pub fn binary_search_by<F>(&self, mut f: F) -> Option<(u32, T)>
        where F: FnMut(&T) -> core::cmp::Ordering
    {
        // Based on Rust std implementation.

        use core::cmp::Ordering;

        let mut size = self.len();
        if size == 0 {
            return None;
        }

        let mut base = 0;
        while size > 1 {
            let half = size / 2;
            let mid = base + half;
            // mid is always in [0, size), that means mid is >= 0 and < size.
            // mid >= 0: by definition
            // mid < size: mid = size / 2 + size / 4 + size / 8 ...
            let cmp = f(&self.at(mid));
            base = if cmp == Ordering::Greater { base } else { mid };
            size -= half;
        }

        // base is always in [0, size) because base <= mid.
        let value = self.at(base);
        if f(&value) == Ordering::Equal { Some((base, value)) } else { None }
    }
}

impl<'a, T: FromData + core::fmt::Debug + Copy> core::fmt::Debug for LazyArray32<'a, T> {
    fn fmt(&self, f: &mut core::fmt::Formatter) -> core::fmt::Result {
        f.debug_list().entries(self.into_iter()).finish()
    }
}

impl<'a, T: FromData> IntoIterator for LazyArray32<'a, T> {
    type Item = T;
    type IntoIter = LazyArrayIter32<'a, T>;

    #[inline]
    fn into_iter(self) -> Self::IntoIter {
        LazyArrayIter32 {
            data: self,
            index: 0,
        }
    }
}


/// An iterator over `LazyArray32`.
#[derive(Clone, Copy)]
#[allow(missing_debug_implementations)]
pub struct LazyArrayIter32<'a, T> {
    data: LazyArray32<'a, T>,
    index: u32,
}

impl<'a, T: FromData> Iterator for LazyArrayIter32<'a, T> {
    type Item = T;

    #[inline]
    fn next(&mut self) -> Option<Self::Item> {
        self.index += 1; // TODO: check
        self.data.get(self.index - 1)
    }

    #[inline]
    fn count(self) -> usize {
        usize::num_from(self.data.len())
    }

    #[inline]
    fn nth(&mut self, n: usize) -> Option<Self::Item> {
        self.data.get(u32::try_from(n).ok()?)
    }
}


#[derive(Clone, Copy, Default)]
pub struct Stream<'a> {
    data: &'a [u8],
    offset: usize,
}

impl<'a> Stream<'a> {
    #[inline]
    pub fn new(data: &'a [u8]) -> Self {
        Stream {
            data,
            offset: 0,
        }
    }

    #[inline]
    pub fn new_at(data: &'a [u8], offset: usize) -> Self {
        Stream {
            data,
            offset,
        }
    }

    #[inline]
    pub fn at_end(&self) -> bool {
        self.offset >= self.data.len()
    }

    #[inline]
    pub fn jump_to_end(&mut self) {
        self.offset = self.data.len();
    }

    #[inline]
    pub fn offset(&self) -> usize {
        self.offset
    }

    #[inline]
    pub fn tail(&self) -> Option<&'a [u8]> {
        self.data.get(self.offset..self.data.len())
    }

    #[inline]
    pub fn skip<T: FromData>(&mut self) {
        self.offset += T::SIZE;
    }

    #[inline]
    pub fn advance(&mut self, len: usize) {
        self.offset += len;
    }

    #[inline]
    pub fn advance_checked(&mut self, len: usize) -> Option<()> {
        if self.offset + len <= self.data.len() {
            self.offset += len;
            Some(())
        } else {
            None
        }
    }

    #[inline]
    pub fn read<T: FromData>(&mut self) -> Option<T> {
        let start = self.offset;
        self.offset += T::SIZE;
        let end = self.offset;

        let data = self.data.get(start..end)?;
        Some(T::parse(data))
    }

    #[inline]
    pub fn read_at<T: FromData>(data: &[u8], mut offset: usize) -> Option<T> {
        let start = offset;
        offset += T::SIZE;
        let end = offset;

        let data = data.get(start..end)?;
        Some(T::parse(data))
    }

    #[inline]
    pub fn read_bytes(&mut self, len: usize) -> Option<&'a [u8]> {
        let start = self.offset;
        self.offset += len;
        self.data.get(start..self.offset)
    }

    #[inline]
    pub fn read_array16<T: FromData>(&mut self, count: u16) -> Option<LazyArray16<'a, T>> {
        let len = usize::from(count) * T::SIZE;

        let start = self.offset;
        self.offset += len;
        let data = self.data.get(start..self.offset)?;

        Some(LazyArray16::new(data))
    }

    #[inline]
    pub fn read_array32<T: FromData>(&mut self, count: u32) -> Option<LazyArray32<'a, T>> {
        let len = usize::num_from(count) * T::SIZE;

        let start = self.offset;
        self.offset += len;
        let data = self.data.get(start..self.offset)?;

        Some(LazyArray32::new(data))
    }
<<<<<<< HEAD

    #[inline]
    pub fn read_count_and_array32<T: FromData>(&mut self) -> Option<LazyArray32<'a, T>> {
        let count: u32 = self.read()?;
        self.read_array32(count)
    }

    #[inline]
    pub fn read_offsets16(&mut self, data: &'a [u8]) -> Option<Offsets16<'a, Offset16>> {
        let count: u16 = self.read()?;
        let offsets = self.read_array16(count)?;
        Some(Offsets16 { data, offsets })
    }
=======
>>>>>>> 1ca3263b
}


/// A "safe" stream.
///
/// Unlike `Stream`, `SafeStream` doesn't perform bounds checking on each read.
/// It leverages the type system, so we can sort of guarantee that
/// we do not read past the bounds.
///
/// For example, if we are iterating a `LazyArray` we already checked it's size
/// and we can't read past the bounds, so we can remove useless checks.
///
/// It's still not 100% guarantee, but it makes code easier to read and a bit faster.
/// And we still backed by the Rust's bounds checking.
#[derive(Clone, Copy, Default)]
pub struct SafeStream<'a> {
    data: &'a [u8],
    offset: usize,
}

impl<'a> SafeStream<'a> {
    #[inline]
    pub fn new(data: &'a [u8]) -> Self {
        SafeStream {
            data,
            offset: 0,
        }
    }

    #[inline]
    pub fn read<T: FromData>(&mut self) -> T {
        let start = self.offset;
        self.offset += T::SIZE;
        let end = self.offset;

        let data = &self.data[start..end];
        T::parse(data)
    }
}


pub trait Offset {
    fn to_usize(&self) -> usize;
    fn is_null(&self) -> bool { self.to_usize() == 0 }
}


#[derive(Clone, Copy, Debug)]
pub struct Offset16(pub u16);

impl Offset for Offset16 {
    fn to_usize(&self) -> usize {
        usize::from(self.0)
    }
}

impl FromData for Offset16 {
    #[inline]
    fn parse(data: &[u8]) -> Self {
        Offset16(SafeStream::new(data).read())
    }
}

impl FromData for Option<Offset16> {
    const SIZE: usize = Offset16::SIZE;

    #[inline]
    fn parse(data: &[u8]) -> Self {
        let offset = Offset16::parse(data);
        if offset.0 != 0 { Some(offset) } else { None }
    }
}


#[derive(Clone, Copy, Debug)]
pub struct Offset32(pub u32);

impl Offset for Offset32 {
    #[inline]
    fn to_usize(&self) -> usize {
        usize::num_from(self.0)
    }
}

impl FromData for Offset32 {
    #[inline]
    fn parse(data: &[u8]) -> Self {
        Offset32(SafeStream::new(data).read())
    }
}


impl FromData for Option<Offset32> {
    const SIZE: usize = Offset32::SIZE;

    #[inline]
    fn parse(data: &[u8]) -> Self {
        let offset = Offset32::parse(data);
        if offset.0 != 0 { Some(offset) } else { None }
    }
}


/// Array of offsets from beginning of `data`.
#[derive(Clone, Copy)]
pub struct Offsets16<'a, T: Offset> {
    data: &'a [u8],
    offsets: LazyArray16<'a, T>, // [Offset16/Offset32]
}

impl<'a, T: Offset + FromData> Offsets16<'a, T> {
    pub fn len(&self) -> u16 {
        self.offsets.len() as u16
    }

    fn at(&self, index: u16) -> T {
        self.offsets.at(index)
    }

    pub fn slice(&self, index: u16) -> Option<&'a [u8]> {
        let offset = self.offsets.at(index).to_usize();
        self.data.get(offset..self.data.len())
    }
}

impl<'a, T: Offset + FromData + Copy + core::fmt::Debug> core::fmt::Debug for Offsets16<'a, T> {
    fn fmt(&self, f: &mut core::fmt::Formatter) -> core::fmt::Result {
        write!(f, "{:?}", self.offsets)
    }
}


pub struct OffsetsIter16<'a, T: Offset + FromData> {
    offsets: Offsets16<'a, T>,
    index: u16,
}

impl<'a, T: Offset + FromData> IntoIterator for Offsets16<'a, T> {
    type Item = &'a [u8];
    type IntoIter = OffsetsIter16<'a, T>;

    #[inline]
    fn into_iter(self) -> Self::IntoIter {
        OffsetsIter16 {
            offsets: self,
            index: 0,
        }
    }
}

impl<'a, T: Offset + FromData> Iterator for OffsetsIter16<'a, T> {
    type Item = &'a [u8];

    fn next(&mut self) -> Option<Self::Item> {
        if self.index < self.offsets.len() {
            let idx = self.index;
            self.index += 1;

            // Skip NULL offsets.
            if self.offsets.at(idx).is_null() {
                return self.next();
            }

            self.offsets.slice(idx)
        } else {
            None
        }
    }
}

#[inline]
pub fn i16_bound(min: i16, val: i16, max: i16) -> i16 {
    use core::cmp;
    cmp::max(min, cmp::min(max, val))
}

#[inline]
pub fn f32_bound(min: f32, val: f32, max: f32) -> f32 {
    debug_assert!(min.is_finite());
    debug_assert!(val.is_finite());
    debug_assert!(max.is_finite());

    if val > max {
        return max;
    } else if val < min {
        return min;
    }

    val
}<|MERGE_RESOLUTION|>--- conflicted
+++ resolved
@@ -587,13 +587,6 @@
 
         Some(LazyArray32::new(data))
     }
-<<<<<<< HEAD
-
-    #[inline]
-    pub fn read_count_and_array32<T: FromData>(&mut self) -> Option<LazyArray32<'a, T>> {
-        let count: u32 = self.read()?;
-        self.read_array32(count)
-    }
 
     #[inline]
     pub fn read_offsets16(&mut self, data: &'a [u8]) -> Option<Offsets16<'a, Offset16>> {
@@ -601,8 +594,6 @@
         let offsets = self.read_array16(count)?;
         Some(Offsets16 { data, offsets })
     }
-=======
->>>>>>> 1ca3263b
 }
 
 
