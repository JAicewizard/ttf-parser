<<<<<<< HEAD
use core::ops::Range;
=======
use core::convert::TryFrom;
>>>>>>> 93f4ba5b

/// A trait for parsing raw binary data.
///
/// This is a low-level, internal trait that should not be used directly.
pub trait FromData: Sized {
    /// Stores an object size in raw data.
    ///
    /// `mem::size_of` by default.
    ///
    /// Override when size of `Self` != size of a raw data.
    /// For example, when you are parsing `u16`, but storing it as `u8`.
    /// In this case `size_of::<Self>()` == 1, but `FromData::SIZE` == 2.
    const SIZE: usize = core::mem::size_of::<Self>();

    /// Parses an object from a raw data.
    ///
    /// This method **must** not panic and **must** not read past the bounds.
    fn parse(data: &[u8]) -> Self;
}

impl FromData for u8 {
    #[inline]
    fn parse(data: &[u8]) -> Self {
        data[0]
    }
}

impl FromData for i8 {
    #[inline]
    fn parse(data: &[u8]) -> Self {
        data[0] as i8
    }
}

impl FromData for u16 {
    #[inline]
    fn parse(data: &[u8]) -> Self {
        u16::from_be_bytes([data[0], data[1]])
    }
}

impl FromData for i16 {
    #[inline]
    fn parse(data: &[u8]) -> Self {
        i16::from_be_bytes([data[0], data[1]])
    }
}

impl FromData for u32 {
    #[inline]
    fn parse(data: &[u8]) -> Self {
        // For u32 it's faster to use TryInto, but for u16/i16 it's faster to index.
        use core::convert::TryInto;
        u32::from_be_bytes(data.try_into().unwrap())
    }
}

impl FromData for i32 {
    #[inline]
    fn parse(data: &[u8]) -> Self {
        // For i32 it's faster to use TryInto, but for u16/i16 it's faster to index.
        use core::convert::TryInto;
        i32::from_be_bytes(data.try_into().unwrap())
    }
}


// https://docs.microsoft.com/en-us/typography/opentype/spec/otff#data-types
#[derive(Clone, Copy, Debug)]
pub struct U24(pub u32);

impl FromData for U24 {
    const SIZE: usize = 3;

    #[inline]
    fn parse(data: &[u8]) -> Self {
        U24(u32::from(data[0]) << 16 | u32::from(data[1]) << 8 | u32::from(data[2]))
    }
}


<<<<<<< HEAD
/// 16-bit signed fixed number with the low 14 bits of fraction (2.14).
///
/// https://docs.microsoft.com/en-us/typography/opentype/spec/otff#data-types
#[repr(C)]
#[derive(Clone, Copy, PartialEq, Eq, PartialOrd, Ord, Debug)]
=======
/// A 16-bit signed fixed number with the low 14 bits of fraction (2.14).
#[derive(Clone, Copy, Debug)]
>>>>>>> 93f4ba5b
pub struct F2DOT14(pub i16);

impl F2DOT14 {
    /// Converts i16 to f32.
    #[inline]
<<<<<<< HEAD
    pub fn to_f32(&self) -> f32 {
        self.0 as f32 / 16384.0
=======
    pub fn to_float(&self) -> f32 {
        f32::from(self.0) / 16384.0
>>>>>>> 93f4ba5b
    }
}

impl FromData for F2DOT14 {
    #[inline]
    fn parse(data: &[u8]) -> Self {
        F2DOT14(i16::parse(data))
    }
}


/// A 32-bit signed fixed-point number (16.16).
#[derive(Clone, Copy, Debug)]
pub struct Fixed(pub f32);

impl FromData for Fixed {
    const SIZE: usize = 4;

    #[inline]
    fn parse(data: &[u8]) -> Self {
<<<<<<< HEAD
        Fixed((i32::parse(data) / 65536) as f32)
    }
}


pub trait NumConv<T>: Sized {
    fn num_from(_: T) -> Self;
}

impl NumConv<u32> for usize {
    fn num_from(v: u32) -> Self {
        v as usize
    }
}


pub trait TryNumConv<T>: Sized {
    fn try_num_from(_: T) -> Option<Self>;
}

impl TryNumConv<f32> for i16 {
    fn try_num_from(v: f32) -> Option<Self> {
        if v > core::i16::MIN as f32 && v < core::i16::MAX as f32 {
            Some(v as i16)
        } else {
            None
        }
    }
}

impl TryNumConv<f32> for u16 {
    fn try_num_from(v: f32) -> Option<Self> {
        if v > 0.0 && v < core::u16::MAX as f32 {
            Some(v as u16)
        } else {
            None
        }
=======
        // TODO: is it safe to cast?
        Fixed(i32::parse(data) as f32 / 65536.0)
>>>>>>> 93f4ba5b
    }
}


pub trait NumConv<T>: Sized {
    fn num_from(_: T) -> Self;
}

// Rust doesn't implement `From<u32> for usize`,
// because it has to support 16 bit targets.
// We don't, so we can allow this.
impl NumConv<u32> for usize {
    #[inline]
    fn num_from(v: u32) -> Self {
        debug_assert!(core::mem::size_of::<usize>() >= 4);
        v as usize
    }
}


/// Just like TryFrom<N>, but for numeric types not supported by the Rust's std.
pub trait TryNumConv<T>: Sized {
    fn try_num_from(_: T) -> Option<Self>;
}

impl TryNumConv<f32> for i16 {
    #[inline]
    fn try_num_from(v: f32) -> Option<Self> {
        i32::try_num_from(v).and_then(|v| i16::try_from(v).ok())
    }
}

impl TryNumConv<f32> for u16 {
    #[inline]
    fn try_num_from(v: f32) -> Option<Self> {
        i32::try_num_from(v).and_then(|v| u16::try_from(v).ok())
    }
}

impl TryNumConv<f32> for i32 {
    #[inline]
    fn try_num_from(v: f32) -> Option<Self> {
        // Based on https://github.com/rust-num/num-traits/blob/master/src/cast.rs

        // We can't represent `MIN-1` exactly, but there's no fractional part
        // at this magnitude, so we can just use a `MIN` inclusive boundary.
        const MIN: f32 = core::i32::MIN as f32;
        // We can't represent `MAX` exactly, but it will round up to exactly
        // `MAX+1` (a power of two) when we cast it.
        const MAX_P1: f32 = core::i32::MAX as f32;
        if v >= MIN && v < MAX_P1 {
            Some(v as i32)
        } else {
            None
        }
    }
}


/// A slice-like container that converts internal binary data only on access.
///
/// This is a low-level, internal structure that should not be used directly.
#[derive(Clone, Copy)]
pub struct LazyArray16<'a, T> {
    data: &'a [u8],
    data_type: core::marker::PhantomData<T>,
}

impl<T> Default for LazyArray16<'_, T> {
    fn default() -> Self {
        LazyArray16 {
            data: &[],
            data_type: core::marker::PhantomData,
        }
    }
}

impl<'a, T: FromData> LazyArray16<'a, T> {
    /// Creates a new `LazyArray`.
    #[inline]
    pub fn new(data: &'a [u8]) -> Self {
        LazyArray16 {
            data,
            data_type: core::marker::PhantomData,
        }
    }

    pub(crate) fn at(&self, index: u16) -> T {
        let start = usize::from(index) * T::SIZE;
        let end = start + T::SIZE;
        T::parse(&self.data[start..end])
    }

    /// Returns a value at `index`.
    pub fn get(&self, index: u16) -> Option<T> {
        if index < self.len() {
            let start = usize::from(index) * T::SIZE;
            let end = start + T::SIZE;
            Some(T::parse(&self.data[start..end]))
        } else {
            None
        }
    }

    /// Returns the last value.
    #[inline]
    pub fn last(&self) -> Option<T> {
        if !self.is_empty() {
            self.get(self.len() - 1)
        } else {
            None
        }
    }

    /// Returns array's length.
    #[inline]
<<<<<<< HEAD
    pub fn slice(&self, range: Range<Idx>) -> Option<Self> {
        let start = range.start.to_usize() * T::SIZE;
        let end = range.end.to_usize() * T::SIZE;
        Some(LazyArray {
            data: self.data.get(start..end)?,
            ..LazyArray::default()
        })
    }

    /// Returns array's length.
    #[inline]
    pub fn len(&self) -> Idx {
        Idx::from_usize(self.data.len() / T::SIZE)
=======
    pub fn len(&self) -> u16 {
        (self.data.len() / T::SIZE) as u16
>>>>>>> 93f4ba5b
    }

    /// Checks if array is empty.
    #[inline]
    pub fn is_empty(&self) -> bool {
        self.len() == 0
    }

    /// Performs a binary search by specified `key`.
    #[inline]
    pub fn binary_search(&self, key: &T) -> Option<(u16, T)>
        where T: Ord
    {
        self.binary_search_by(|p| p.cmp(key))
    }

    /// Performs a binary search using specified closure.
    #[inline]
    pub fn binary_search_by<F>(&self, mut f: F) -> Option<(u16, T)>
        where F: FnMut(&T) -> core::cmp::Ordering
    {
        // Based on Rust std implementation.

        use core::cmp::Ordering;

        let mut size = self.len();
        if size == 0 {
            return None;
        }

        let mut base = 0;
        while size > 1 {
            let half = size / 2;
            let mid = base + half;
            // mid is always in [0, size), that means mid is >= 0 and < size.
            // mid >= 0: by definition
            // mid < size: mid = size / 2 + size / 4 + size / 8 ...
            let cmp = f(&self.at(mid));
            base = if cmp == Ordering::Greater { base } else { mid };
            size -= half;
        }

        // base is always in [0, size) because base <= mid.
        let value = self.at(base);
        if f(&value) == Ordering::Equal { Some((base, value)) } else { None }
    }
}

impl<'a, T: FromData + core::fmt::Debug + Copy> core::fmt::Debug for LazyArray16<'a, T> {
    fn fmt(&self, f: &mut core::fmt::Formatter) -> core::fmt::Result {
        f.debug_list().entries(self.into_iter()).finish()
    }
}

impl<'a, T: FromData> IntoIterator for LazyArray16<'a, T> {
    type Item = T;
    type IntoIter = LazyArrayIter16<'a, T>;

    #[inline]
    fn into_iter(self) -> Self::IntoIter {
        LazyArrayIter16 {
            data: self,
            index: 0,
        }
    }
}


<<<<<<< HEAD
/// An alias to `LazyArray` with max length equal to `u32`.
pub type LazyArray32<'a, T> = LazyArray<'a, T, u32>;

/// An iterator over `LazyArray`.
=======
/// An iterator over `LazyArray16`.
>>>>>>> 93f4ba5b
#[derive(Clone, Copy)]
pub struct LazyArrayIter16<'a, T> {
    data: LazyArray16<'a, T>,
    index: u16,
}

impl<'a, T: FromData> Iterator for LazyArrayIter16<'a, T> {
    type Item = T;

    #[inline]
    fn next(&mut self) -> Option<Self::Item> {
        self.index += 1; // TODO: check
        self.data.get(self.index - 1)
    }

    #[inline]
    fn nth(&mut self, n: usize) -> Option<Self::Item> {
        self.data.get(u16::try_from(n).ok()?)
    }
}


/// A slice-like container that converts internal binary data only on access.
///
/// This is a low-level, internal structure that should not be used directly.
#[derive(Clone, Copy)]
pub struct LazyArray32<'a, T> {
    data: &'a [u8],
    data_type: core::marker::PhantomData<T>,
}

impl<'a, T: FromData> LazyArray32<'a, T> {
    /// Creates a new `LazyArray`.
    #[inline]
    pub fn new(data: &'a [u8]) -> Self {
        LazyArray32 {
            data,
            data_type: core::marker::PhantomData,
        }
    }

    pub(crate) fn at(&self, index: u32) -> T {
        let start = usize::num_from(index) * T::SIZE;
        let end = start + T::SIZE;
        T::parse(&self.data[start..end])
    }

    /// Returns a value at `index`.
    pub fn get(&self, index: u32) -> Option<T> {
        if index < self.len() {
            let start = usize::num_from(index) * T::SIZE;
            let end = start + T::SIZE;
            Some(T::parse(&self.data[start..end]))
        } else {
            None
        }
    }

    /// Returns array's length.
    #[inline]
    pub fn len(&self) -> u32 {
        (self.data.len() / T::SIZE) as u32
    }

    /// Performs a binary search using specified closure.
    #[inline]
    pub fn binary_search_by<F>(&self, mut f: F) -> Option<(u32, T)>
        where F: FnMut(&T) -> core::cmp::Ordering
    {
        // Based on Rust std implementation.

        use core::cmp::Ordering;

        let mut size = self.len();
        if size == 0 {
            return None;
        }

        let mut base = 0;
        while size > 1 {
            let half = size / 2;
            let mid = base + half;
            // mid is always in [0, size), that means mid is >= 0 and < size.
            // mid >= 0: by definition
            // mid < size: mid = size / 2 + size / 4 + size / 8 ...
            let cmp = f(&self.at(mid));
            base = if cmp == Ordering::Greater { base } else { mid };
            size -= half;
        }

        // base is always in [0, size) because base <= mid.
        let value = self.at(base);
        if f(&value) == Ordering::Equal { Some((base, value)) } else { None }
    }
}

impl<'a, T: FromData + core::fmt::Debug + Copy> core::fmt::Debug for LazyArray32<'a, T> {
    fn fmt(&self, f: &mut core::fmt::Formatter) -> core::fmt::Result {
        f.debug_list().entries(self.into_iter()).finish()
    }
}

impl<'a, T: FromData> IntoIterator for LazyArray32<'a, T> {
    type Item = T;
    type IntoIter = LazyArrayIter32<'a, T>;

    #[inline]
    fn into_iter(self) -> Self::IntoIter {
        LazyArrayIter32 {
            data: self,
            index: 0,
        }
    }
}


/// An iterator over `LazyArray32`.
#[derive(Clone, Copy)]
pub struct LazyArrayIter32<'a, T> {
    data: LazyArray32<'a, T>,
    index: u32,
}

impl<'a, T: FromData> Iterator for LazyArrayIter32<'a, T> {
    type Item = T;

    #[inline]
    fn next(&mut self) -> Option<Self::Item> {
        self.index += 1; // TODO: check
        self.data.get(self.index - 1)
    }

    #[inline]
    fn count(self) -> usize {
        self.data.len().to_usize()
    }

    #[inline]
    fn nth(&mut self, n: usize) -> Option<Self::Item> {
        self.data.get(u32::try_from(n).ok()?)
    }
}


#[derive(Clone, Copy, Default)]
pub struct Stream<'a> {
    data: &'a [u8],
    offset: usize,
}

impl<'a> Stream<'a> {
    #[inline]
    pub fn new(data: &'a [u8]) -> Self {
        Stream {
            data,
            offset: 0,
        }
    }

    #[inline]
    pub fn new_at(data: &'a [u8], offset: usize) -> Self {
        Stream {
            data,
            offset,
        }
    }

    #[inline]
    pub fn at_end(&self) -> bool {
        self.offset >= self.data.len()
    }

    #[inline]
    pub fn jump_to_end(&mut self) {
        self.offset = self.data.len();
    }

    #[inline]
    pub fn offset(&self) -> usize {
        self.offset
    }

    #[inline]
    pub fn tail(&self) -> Option<&'a [u8]> {
        self.data.get(self.offset..self.data.len())
    }

    #[inline]
    pub fn skip<T: FromData>(&mut self) {
        self.offset += T::SIZE;
    }

    #[inline]
    pub fn advance(&mut self, len: usize) {
        self.offset += len;
    }

    #[inline]
    pub fn advance_checked<L: ArraySize>(&mut self, len: L) -> Option<()> {
        if self.offset + len.to_usize() <= self.data.len() {
            self.offset += len.to_usize();
            Some(())
        } else {
            None
        }
    }

    #[inline]
    pub fn read<T: FromData>(&mut self) -> Option<T> {
        let start = self.offset;
        self.offset += T::SIZE;
        let end = self.offset;

        let data = self.data.get(start..end)?;
        Some(T::parse(data))
    }

    #[inline]
    pub fn read_at<T: FromData>(data: &[u8], mut offset: usize) -> Option<T> {
        let start = offset;
        offset += T::SIZE;
        let end = offset;

        let data = data.get(start..end)?;
        Some(T::parse(data))
    }

    #[inline]
    pub fn read_bytes(&mut self, len: usize) -> Option<&'a [u8]> {
        let start = self.offset;
        self.offset += len;
        self.data.get(start..self.offset)
    }

    #[inline]
    pub fn read_array16<T: FromData>(&mut self, count: u16) -> Option<LazyArray16<'a, T>> {
        let len = usize::from(count) * T::SIZE;

        let start = self.offset;
        self.offset += len;
        let data = self.data.get(start..self.offset)?;

        Some(LazyArray16::new(data))
    }

    #[inline]
    pub fn read_count_and_array16<T: FromData>(&mut self) -> Option<LazyArray16<'a, T>> {
        let count: u16 = self.read()?;
        self.read_array16(count)
    }

    #[inline]
    pub fn read_array32<T: FromData>(&mut self, count: u32) -> Option<LazyArray32<'a, T>> {
        let len = usize::num_from(count) * T::SIZE;

        let start = self.offset;
        self.offset += len;
        let data = self.data.get(start..self.offset)?;

        Some(LazyArray32::new(data))
    }

    #[inline]
    pub fn read_count_and_array32<T: FromData>(&mut self) -> Option<LazyArray32<'a, T>> {
        let count: u32 = self.read()?;
        self.read_array32(count)
    }

    #[inline]
    pub fn read_offsets16(&mut self, data: &'a [u8]) -> Option<Offsets16<'a>> {
        let count: u16 = self.read()?;
        let offsets = self.read_array(count)?;
        Some(Offsets16 { data, offsets })
    }
}


/// A "safe" stream.
///
/// Unlike `Stream`, `SafeStream` doesn't perform bounds checking on each read.
/// It leverages the type system, so we can sort of guarantee that
/// we do not read past the bounds.
///
/// For example, if we are iterating a `LazyArray` we already checked it's size
/// and we can't read past the bounds, so we can remove useless checks.
///
/// It's still not 100% guarantee, but it makes code easier to read and a bit faster.
/// And we still backed by the Rust's bounds checking.
#[derive(Clone, Copy, Default)]
pub struct SafeStream<'a> {
    data: &'a [u8],
    offset: usize,
}

impl<'a> SafeStream<'a> {
    #[inline]
    pub fn new(data: &'a [u8]) -> Self {
        SafeStream {
            data,
            offset: 0,
        }
    }

    #[inline]
    pub fn read<T: FromData>(&mut self) -> T {
        let start = self.offset;
        self.offset += T::SIZE;
        let end = self.offset;

        let data = &self.data[start..end];
        T::parse(data)
    }
}


pub trait Offset {
    fn to_usize(&self) -> usize;
    fn is_null(&self) -> bool { self.to_usize() == 0 }
}


#[derive(Clone, Copy, Debug)]
pub struct Offset16(pub u16);

impl Offset for Offset16 {
    fn to_usize(&self) -> usize {
        usize::from(self.0)
    }
}

impl FromData for Offset16 {
    #[inline]
    fn parse(data: &[u8]) -> Self {
        Offset16(SafeStream::new(data).read())
    }
}

impl FromData for Option<Offset16> {
    const SIZE: usize = Offset16::SIZE;

    #[inline]
    fn parse(data: &[u8]) -> Self {
        let offset = Offset16::parse(data);
        if offset.0 != 0 { Some(offset) } else { None }
    }
}


#[derive(Clone, Copy, Debug)]
pub struct Offset32(pub u32);

impl Offset for Offset32 {
    #[inline]
    fn to_usize(&self) -> usize {
        usize::num_from(self.0)
    }
}

impl FromData for Offset32 {
    #[inline]
    fn parse(data: &[u8]) -> Self {
        Offset32(SafeStream::new(data).read())
    }
}


impl FromData for Option<Offset32> {
    const SIZE: usize = Offset32::SIZE;

    #[inline]
    fn parse(data: &[u8]) -> Self {
        let offset = Offset32::parse(data);
        if offset.0 != 0 { Some(offset) } else { None }
    }
}


/// Array of offsets from beginning of `data`.
#[derive(Clone, Copy)]
pub struct Offsets<'a, T: Offset, Idx: ArraySize> {
    data: &'a [u8],
    offsets: LazyArray<'a, T, Idx>, // [Offset16/Offset32]
}

pub type Offsets16<'a> = Offsets<'a, Offset16, u16>;
//pub type Offsets32<'a> = Offsets<'a, Offset32, u16>;

impl<'a, T: Offset + FromData> Offsets<'a, T, u16> {
    pub fn len(&self) -> u16 {
        self.offsets.len() as u16
    }

    fn at(&self, index: u16) -> T {
        self.offsets.at(index)
    }

    pub fn slice(&self, index: u16) -> Option<&'a [u8]> {
        let offset = self.offsets.at(index).to_usize();
        self.data.get(offset..self.data.len())
    }
}

impl<'a, T: Offset + FromData + Copy + core::fmt::Debug> core::fmt::Debug for Offsets<'a, T, u16> {
    fn fmt(&self, f: &mut core::fmt::Formatter) -> core::fmt::Result {
        write!(f, "{:?}", self.offsets)
    }
}


pub struct OffsetsIter<'a, T: Offset + FromData> {
    offsets: Offsets<'a, T, u16>,
    index: u16,
}

impl<'a, T: Offset + FromData> IntoIterator for Offsets<'a, T, u16> {
    type Item = &'a [u8];
    type IntoIter = OffsetsIter<'a, T>;

    #[inline]
    fn into_iter(self) -> Self::IntoIter {
        OffsetsIter {
            offsets: self,
            index: 0,
        }
    }
}

impl<'a, T: Offset + FromData> Iterator for OffsetsIter<'a, T> {
    type Item = &'a [u8];

    fn next(&mut self) -> Option<Self::Item> {
        if self.index < self.offsets.len() {
            let idx = self.index;
            self.index += 1;

            // Skip NULL offsets.
            if self.offsets.at(idx).is_null() {
                return self.next();
            }

            self.offsets.slice(idx)
        } else {
            None
        }
    }
}

#[inline]
pub fn i16_bound(min: i16, val: i16, max: i16) -> i16 {
    use core::cmp;
    cmp::max(min, cmp::min(max, val))
}

#[inline]
pub fn f32_bound(min: f32, val: f32, max: f32) -> f32 {
    debug_assert!(min.is_finite());
    debug_assert!(val.is_finite());
    debug_assert!(max.is_finite());

    if val > max {
        return max;
    } else if val < min {
        return min;
    }

    val
}<|MERGE_RESOLUTION|>--- conflicted
+++ resolved
@@ -1,8 +1,5 @@
-<<<<<<< HEAD
 use core::ops::Range;
-=======
 use core::convert::TryFrom;
->>>>>>> 93f4ba5b
 
 /// A trait for parsing raw binary data.
 ///
@@ -84,28 +81,15 @@
 }
 
 
-<<<<<<< HEAD
-/// 16-bit signed fixed number with the low 14 bits of fraction (2.14).
-///
-/// https://docs.microsoft.com/en-us/typography/opentype/spec/otff#data-types
-#[repr(C)]
-#[derive(Clone, Copy, PartialEq, Eq, PartialOrd, Ord, Debug)]
-=======
 /// A 16-bit signed fixed number with the low 14 bits of fraction (2.14).
 #[derive(Clone, Copy, Debug)]
->>>>>>> 93f4ba5b
 pub struct F2DOT14(pub i16);
 
 impl F2DOT14 {
     /// Converts i16 to f32.
     #[inline]
-<<<<<<< HEAD
     pub fn to_f32(&self) -> f32 {
-        self.0 as f32 / 16384.0
-=======
-    pub fn to_float(&self) -> f32 {
         f32::from(self.0) / 16384.0
->>>>>>> 93f4ba5b
     }
 }
 
@@ -126,48 +110,8 @@
 
     #[inline]
     fn parse(data: &[u8]) -> Self {
-<<<<<<< HEAD
-        Fixed((i32::parse(data) / 65536) as f32)
-    }
-}
-
-
-pub trait NumConv<T>: Sized {
-    fn num_from(_: T) -> Self;
-}
-
-impl NumConv<u32> for usize {
-    fn num_from(v: u32) -> Self {
-        v as usize
-    }
-}
-
-
-pub trait TryNumConv<T>: Sized {
-    fn try_num_from(_: T) -> Option<Self>;
-}
-
-impl TryNumConv<f32> for i16 {
-    fn try_num_from(v: f32) -> Option<Self> {
-        if v > core::i16::MIN as f32 && v < core::i16::MAX as f32 {
-            Some(v as i16)
-        } else {
-            None
-        }
-    }
-}
-
-impl TryNumConv<f32> for u16 {
-    fn try_num_from(v: f32) -> Option<Self> {
-        if v > 0.0 && v < core::u16::MAX as f32 {
-            Some(v as u16)
-        } else {
-            None
-        }
-=======
         // TODO: is it safe to cast?
         Fixed(i32::parse(data) as f32 / 65536.0)
->>>>>>> 93f4ba5b
     }
 }
 
@@ -237,6 +181,7 @@
 }
 
 impl<T> Default for LazyArray16<'_, T> {
+    #[inline]
     fn default() -> Self {
         LazyArray16 {
             data: &[],
@@ -284,24 +229,19 @@
 
     /// Returns array's length.
     #[inline]
-<<<<<<< HEAD
-    pub fn slice(&self, range: Range<Idx>) -> Option<Self> {
-        let start = range.start.to_usize() * T::SIZE;
-        let end = range.end.to_usize() * T::SIZE;
-        Some(LazyArray {
+    pub fn slice(&self, range: Range<u16>) -> Option<Self> {
+        let start = usize::from(range.start) * T::SIZE;
+        let end = usize::from(range.end) * T::SIZE;
+        Some(LazyArray16 {
             data: self.data.get(start..end)?,
-            ..LazyArray::default()
+            ..LazyArray16::default()
         })
     }
 
     /// Returns array's length.
     #[inline]
-    pub fn len(&self) -> Idx {
-        Idx::from_usize(self.data.len() / T::SIZE)
-=======
     pub fn len(&self) -> u16 {
         (self.data.len() / T::SIZE) as u16
->>>>>>> 93f4ba5b
     }
 
     /// Checks if array is empty.
@@ -370,18 +310,21 @@
 }
 
 
-<<<<<<< HEAD
-/// An alias to `LazyArray` with max length equal to `u32`.
-pub type LazyArray32<'a, T> = LazyArray<'a, T, u32>;
-
-/// An iterator over `LazyArray`.
-=======
 /// An iterator over `LazyArray16`.
->>>>>>> 93f4ba5b
 #[derive(Clone, Copy)]
+#[allow(missing_debug_implementations)]
 pub struct LazyArrayIter16<'a, T> {
     data: LazyArray16<'a, T>,
     index: u16,
+}
+
+impl<T: FromData> Default for LazyArrayIter16<'_, T> {
+    fn default() -> Self {
+        LazyArrayIter16 {
+            data: LazyArray16::new(&[]),
+            index: 0,
+        }
+    }
 }
 
 impl<'a, T: FromData> Iterator for LazyArrayIter16<'a, T> {
@@ -407,6 +350,16 @@
 pub struct LazyArray32<'a, T> {
     data: &'a [u8],
     data_type: core::marker::PhantomData<T>,
+}
+
+impl<T> Default for LazyArray32<'_, T> {
+    #[inline]
+    fn default() -> Self {
+        LazyArray32 {
+            data: &[],
+            data_type: core::marker::PhantomData,
+        }
+    }
 }
 
 impl<'a, T: FromData> LazyArray32<'a, T> {
@@ -496,6 +449,7 @@
 
 /// An iterator over `LazyArray32`.
 #[derive(Clone, Copy)]
+#[allow(missing_debug_implementations)]
 pub struct LazyArrayIter32<'a, T> {
     data: LazyArray32<'a, T>,
     index: u32,
@@ -512,7 +466,7 @@
 
     #[inline]
     fn count(self) -> usize {
-        self.data.len().to_usize()
+        usize::num_from(self.data.len())
     }
 
     #[inline]
@@ -576,9 +530,9 @@
     }
 
     #[inline]
-    pub fn advance_checked<L: ArraySize>(&mut self, len: L) -> Option<()> {
-        if self.offset + len.to_usize() <= self.data.len() {
-            self.offset += len.to_usize();
+    pub fn advance_checked(&mut self, len: usize) -> Option<()> {
+        if self.offset + len <= self.data.len() {
+            self.offset += len;
             Some(())
         } else {
             None
@@ -647,9 +601,9 @@
     }
 
     #[inline]
-    pub fn read_offsets16(&mut self, data: &'a [u8]) -> Option<Offsets16<'a>> {
+    pub fn read_offsets16(&mut self, data: &'a [u8]) -> Option<Offsets16<'a, Offset16>> {
         let count: u16 = self.read()?;
-        let offsets = self.read_array(count)?;
+        let offsets = self.read_array16(count)?;
         Some(Offsets16 { data, offsets })
     }
 }
@@ -757,15 +711,12 @@
 
 /// Array of offsets from beginning of `data`.
 #[derive(Clone, Copy)]
-pub struct Offsets<'a, T: Offset, Idx: ArraySize> {
+pub struct Offsets16<'a, T: Offset> {
     data: &'a [u8],
-    offsets: LazyArray<'a, T, Idx>, // [Offset16/Offset32]
-}
-
-pub type Offsets16<'a> = Offsets<'a, Offset16, u16>;
-//pub type Offsets32<'a> = Offsets<'a, Offset32, u16>;
-
-impl<'a, T: Offset + FromData> Offsets<'a, T, u16> {
+    offsets: LazyArray16<'a, T>, // [Offset16/Offset32]
+}
+
+impl<'a, T: Offset + FromData> Offsets16<'a, T> {
     pub fn len(&self) -> u16 {
         self.offsets.len() as u16
     }
@@ -780,32 +731,32 @@
     }
 }
 
-impl<'a, T: Offset + FromData + Copy + core::fmt::Debug> core::fmt::Debug for Offsets<'a, T, u16> {
+impl<'a, T: Offset + FromData + Copy + core::fmt::Debug> core::fmt::Debug for Offsets16<'a, T> {
     fn fmt(&self, f: &mut core::fmt::Formatter) -> core::fmt::Result {
         write!(f, "{:?}", self.offsets)
     }
 }
 
 
-pub struct OffsetsIter<'a, T: Offset + FromData> {
-    offsets: Offsets<'a, T, u16>,
+pub struct OffsetsIter16<'a, T: Offset + FromData> {
+    offsets: Offsets16<'a, T>,
     index: u16,
 }
 
-impl<'a, T: Offset + FromData> IntoIterator for Offsets<'a, T, u16> {
+impl<'a, T: Offset + FromData> IntoIterator for Offsets16<'a, T> {
     type Item = &'a [u8];
-    type IntoIter = OffsetsIter<'a, T>;
+    type IntoIter = OffsetsIter16<'a, T>;
 
     #[inline]
     fn into_iter(self) -> Self::IntoIter {
-        OffsetsIter {
+        OffsetsIter16 {
             offsets: self,
             index: 0,
         }
     }
 }
 
-impl<'a, T: Offset + FromData> Iterator for OffsetsIter<'a, T> {
+impl<'a, T: Offset + FromData> Iterator for OffsetsIter16<'a, T> {
     type Item = &'a [u8];
 
     fn next(&mut self) -> Option<Self::Item> {
