--- conflicted
+++ resolved
@@ -148,12 +148,8 @@
 
 
 /// An iterator over kerning subtables.
-<<<<<<< HEAD
-#[derive(Clone, Copy, Default, Debug)]
-=======
 #[allow(missing_debug_implementations)]
 #[derive(Clone, Copy, Default)]
->>>>>>> 72681c0f
 pub struct Subtables<'a> {
     /// Indicates an Apple Advanced Typography format.
     is_aat: bool,
@@ -185,11 +181,7 @@
             let format: u8 = self.stream.read()?;
             self.stream.skip::<u16>(); // variation tuple index
 
-<<<<<<< HEAD
-            if !matches!(format, 0..=3) {
-=======
             if format > 3 {
->>>>>>> 72681c0f
                 // Unknown format.
                 return None;
             }
@@ -214,11 +206,7 @@
             let format: u8 = self.stream.read()?;
             let coverage: OTCoverage = self.stream.read()?;
 
-<<<<<<< HEAD
-            if !matches!(format, 0 | 2) {
-=======
             if format != 0 && format != 2 {
->>>>>>> 72681c0f
                 // Unknown format.
                 return None;
             }
